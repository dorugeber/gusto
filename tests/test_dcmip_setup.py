--- conflicted
+++ resolved
@@ -41,13 +41,8 @@
 
     fieldlist = ['u', 'rho', 'theta']
     timestepping = TimesteppingParameters(dt=10.0)
-<<<<<<< HEAD
-    output = OutputParameters(Verbose=True, dumpfreq=1, dirname='tests/dcmip')
+    output = OutputParameters(Verbose=True, dumpfreq=1, dirname=dirname+"/dcmip")
     parameters = CompressibleParameters()
-=======
-    output = OutputParameters(Verbose=True, dumpfreq=1, dirname=dirname+"/dcmip")
-    parameters = CompressibleParameters(k=k, Omega=Omega)
->>>>>>> c605f641
 
     state = CompressibleState(mesh, vertical_degree=1, horizontal_degree=1,
                               family="BDFM", k=k, Omega=Omega,
