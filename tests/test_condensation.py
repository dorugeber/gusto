from os import path
from gusto import *
from firedrake import as_vector, Constant, sin, PeriodicIntervalMesh, \
<<<<<<< HEAD
    SpatialCoordinate, ExtrudedMesh
from netCDF4 import Dataset
=======
    SpatialCoordinate, ExtrudedMesh, FunctionSpace, Function, sqrt, \
    conditional, cos
import json
>>>>>>> 61c79459
from math import pi

# This setup creates a bubble of water vapour that is advected
# by a prescribed velocity. The test passes if the integral
# of the water mixing ratio is conserved.


def setup_condens(dirname):

    # declare grid shape, with length L and height H
    L = 1000.
    H = 1000.
    nlayers = int(H / 100.)
    ncolumns = int(L / 100.)

    # make mesh
    m = PeriodicIntervalMesh(ncolumns, L)
    mesh = ExtrudedMesh(m, layers=nlayers, layer_height=(H / nlayers))
    x = SpatialCoordinate(mesh)

    fieldlist = ['u', 'rho', 'theta']
    timestepping = TimesteppingParameters(dt=1.0, maxk=4, maxi=1)
    output = OutputParameters(dirname=dirname+"/condens",
                              dumpfreq=1,
                              dumplist=['u'],
                              perturbation_fields=['theta', 'rho'])
    parameters = CompressibleParameters()

    state = State(mesh, vertical_degree=1, horizontal_degree=1,
                  family="CG",
                  timestepping=timestepping,
                  output=output,
                  parameters=parameters,
                  fieldlist=fieldlist,
                  diagnostic_fields=[Sum('water_v', 'water_c')])

    # declare initial fields
    u0 = state.fields("u")
    rho0 = state.fields("rho")
    theta0 = state.fields("theta")

    # spaces
    Vpsi = FunctionSpace(mesh, "CG", 2)
    Vt = theta0.function_space()
    Vr = rho0.function_space()

    # make a gradperp
    gradperp = lambda u: as_vector([-u.dx(1), u.dx(0)])

    # declare tracer field and a background field
    water_v0 = state.fields("water_v", Vt)
    water_c0 = state.fields("water_c", Vt)

    # Isentropic background state
    Tsurf = Constant(300.)

    theta_b = Function(Vt).interpolate(Tsurf)
    rho_b = Function(Vr)

    # Calculate initial rho
    compressible_hydrostatic_balance(state, theta_b, rho_b,
                                     solve_for_rho=True)

    # set up water_v
    xc = 500.
    zc = 350.
    rc = 250.
    r = sqrt((x[0]-xc)**2 + (x[1]-zc)**2)
    w_expr = conditional(r > rc, 0., 0.25*(1. + cos((pi/rc)*r)))

    # set up velocity field
    u_max = 10.0

    psi_expr = ((-u_max * L / pi) *
                sin(2 * pi * x[0] / L) *
                sin(pi * x[1] / L))

    psi0 = Function(Vpsi).interpolate(psi_expr)
    u0.project(gradperp(psi0))
    theta0.interpolate(theta_b)
    rho0.interpolate(rho_b)
    water_v0.interpolate(w_expr)

    state.initialise([('u', u0),
                      ('rho', rho0),
                      ('theta', theta0),
                      ('water_v', water_v0),
                      ('water_c', water_c0)])
    state.set_reference_profiles([('rho', rho_b),
                                  ('theta', theta_b)])

    # set up advection schemes
    rhoeqn = AdvectionEquation(state, Vr, equation_form="continuity")
    thetaeqn = SUPGAdvection(state, Vt,
                             supg_params={"dg_direction": "horizontal"},
                             equation_form="advective")

    # build advection dictionary
    advected_fields = []
    advected_fields.append(("u", NoAdvection(state, u0, None)))
    advected_fields.append(("rho", SSPRK3(state, rho0, rhoeqn)))
    advected_fields.append(("theta", SSPRK3(state, theta0, thetaeqn)))
    advected_fields.append(("water_v", SSPRK3(state, water_v0, thetaeqn)))
    advected_fields.append(("water_c", SSPRK3(state, water_c0, thetaeqn)))

    physics_list = [Condensation(state)]

    # build time stepper
    stepper = AdvectionTimestepper(state, advected_fields, physics_list=physics_list)

    return stepper, 5.0


def run_condens(dirname):

    stepper, tmax = setup_condens(dirname)
    stepper.run(t=0, tmax=tmax)


def test_condens_setup(tmpdir):

    dirname = str(tmpdir)
    run_condens(dirname)
    filename = path.join(dirname, "condens/diagnostics.nc")
    data = Dataset(filename, "r")

    water = data.groups["water_v_plus_water_c"]
    total = water.variables["total"]
    water_t_0 = total[0]
    water_t_T = total[-1]

    assert abs(water_t_0 - water_t_T) / water_t_0 < 1e-12<|MERGE_RESOLUTION|>--- conflicted
+++ resolved
@@ -1,14 +1,8 @@
 from os import path
 from gusto import *
 from firedrake import as_vector, Constant, sin, PeriodicIntervalMesh, \
-<<<<<<< HEAD
-    SpatialCoordinate, ExtrudedMesh
-from netCDF4 import Dataset
-=======
     SpatialCoordinate, ExtrudedMesh, FunctionSpace, Function, sqrt, \
     conditional, cos
-import json
->>>>>>> 61c79459
 from math import pi
 
 # This setup creates a bubble of water vapour that is advected
