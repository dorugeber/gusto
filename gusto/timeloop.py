from abc import ABCMeta, abstractmethod, abstractproperty
from pyop2.profiling import timed_stage
from gusto.linear_solvers import IncompressibleSolver
from gusto.transport_equation import EulerPoincare
from gusto.advection import NoAdvection
from gusto.moving_mesh.utility_functions import spherical_logarithm
from firedrake import DirichletBC, Function, LinearVariationalProblem, LinearVariationalSolver


__all__ = ["CrankNicolson", "AdvectionDiffusion"]


class BaseTimestepper(object, metaclass=ABCMeta):
    """
    Base timestepping class for Gusto

    :arg state: a :class:`.State` object
    :arg advected_fields: iterable of ``(field_name, scheme)`` pairs
        indicating the fields to advect, and the
        :class:`~.Advection` to use.
    :arg diffused_fields: optional iterable of ``(field_name, scheme)``
        pairs indictaing the fields to diffusion, and the
        :class:`~.Diffusion` to use.
    :arg physics_list: optional list of classes that implement `physics` schemes
    """

<<<<<<< HEAD
    def __init__(self, state, advected_fields, mesh_generator=None):
        # TODO: decide on consistent way of doing this. Ideally just
        # use mesh_generator, but seems tricky in other places.
        if state.timestepping.move_mesh:
            assert mesh_generator is not None
        if mesh_generator is not None:
            assert state.timestepping.move_mesh
=======
    def __init__(self, state, advected_fields=None, diffused_fields=None,
                 physics_list=None):
>>>>>>> b32c33bb

        self.state = state
        if advected_fields is None:
            self.advected_fields = ()
        else:
            self.advected_fields = tuple(advected_fields)
        if diffused_fields is None:
            self.diffused_fields = ()
        else:
            self.diffused_fields = tuple(diffused_fields)
        if physics_list is not None:
            self.physics_list = physics_list
        else:
            self.physics_list = []

    @abstractproperty
    def passive_advection(self):
        """list of fields that are passively advected (and possibly diffused)"""
        pass

        self.mesh_generator = mesh_generator
        self.dt = state.timestepping.dt

        if state.timestepping.move_mesh:
            self.X0 = Function(state.mesh.coordinates)
            self.X1 = Function(state.mesh.coordinates)
            self.Advection = MovingMeshAdvectionStep(
                state,
                state.xn, state.xnp1,
                advected_fields, state.timestepping.alpha,
                self.X0, self.X1)
        else:
            self.Advection = AdvectionStep(
                state,
                state.xn, state.xnp1,
                advected_fields, state.timestepping.alpha)

    def _apply_bcs(self):
        """
        Set the zero boundary conditions in the velocity.
        """
        unp1 = self.state.xnp1.split()[0]

        if unp1.function_space().extruded:
            M = unp1.function_space()
            bcs = [DirichletBC(M, 0.0, "bottom"),
                   DirichletBC(M, 0.0, "top")]

            for bc in bcs:
                bc.apply(unp1)

    def setup_timeloop(self, t, tmax, pickup):
        """
        Setup the timeloop by setting up diagnostics, dumping the fields and
        picking up from a previous run, if required
        """
        self.state.setup_diagnostics()
        with timed_stage("Dump output"):
            self.state.setup_dump(tmax, pickup)
            t = self.state.dump(t, pickup)
        return t

    @abstractmethod
    def semi_implicit_step(self):
        """
        Implement the semi implicit step for the timestepping scheme.
        """
        pass

    def run(self, t, tmax, pickup=False):
        """
        This is the timeloop. After completing the semi implicit step
        any passively advected fields are updated, implicit diffusion and
        physics updates are applied (if required).
        """

<<<<<<< HEAD
class Timestepper(BaseTimestepper):
    """
    Build a timestepper to implement an "auxiliary semi-Lagrangian" timestepping
    scheme for the dynamical core.

    :arg state: a :class:`.State` object
    :arg advected_fields: iterable of ``(field_name, scheme)`` pairs
        indicating the fields to advect, and the
        :class:`~.Advection` to use.
    :arg diffused_fields: optional iterable of ``(field_name, scheme)``
        pairs indictaing the fields to diffusion, and the
        :class:`~.Diffusion` to use.
    :arg linear_solver: a :class:`.TimesteppingSolver` object
    :arg forcing: a :class:`.Forcing` object
    """

    def __init__(self, state, advected_fields, linear_solver, forcing,
                 diffused_fields=None, physics_list=None, mesh_generator=None):

        # list of fields that are advected as part of the nonlinear iteration
        active_advection = [(name, scheme) for name, scheme in advected_fields if name in state.fieldlist]
        # list of fields that are passively advected (and possibly diffused)
        self.passive_advection = [(name, scheme) for name, scheme in advected_fields if name not in state.fieldlist]

        super(Timestepper, self).__init__(state, active_advection, mesh_generator)
        self.linear_solver = linear_solver
        self.forcing = forcing
        if diffused_fields is None:
            self.diffused_fields = ()
        else:
            self.diffused_fields = tuple(diffused_fields)
        if physics_list is not None:
            self.physics_list = physics_list
        else:
            self.physics_list = []

        if isinstance(self.linear_solver, IncompressibleSolver):
            self.incompressible = True
        else:
            self.incompressible = False

        state.xb.assign(state.xn)
=======
        t = self.setup_timeloop(t, tmax, pickup)
>>>>>>> b32c33bb

        state = self.state
<<<<<<< HEAD
        state.setup_diagnostics()

        xstar_fields = {name: func for (name, func) in
                        zip(state.fieldlist, state.xstar.split())}
        xp_fields = {name: func for (name, func) in
                     zip(state.fieldlist, state.xp.split())}

        dt = self.dt
        alpha = state.timestepping.alpha

        if state.mu is not None:
            mu_alpha = [0., dt]
        else:
            mu_alpha = [None, None]

        with timed_stage("Dump output"):
            state.setup_dump(tmax, pickup)
            t = state.dump(t, pickup)
=======
        dt = state.timestepping.dt
>>>>>>> b32c33bb

        while t < tmax - 0.5*dt:
            if state.output.Verbose:
                print("STEP", t, dt)

            if state.timestepping.move_mesh:
                # This is used as the "old mesh" domain in projections
                state.mesh_old.coordinates.dat.data[:] = self.X1.dat.data[:]
                self.X0.assign(self.X1)

                self.mesh_generator.pre_meshgen_callback()
                with timed_stage("Mesh generation"):
                    self.X1.assign(self.mesh_generator.get_new_mesh())

            t += dt

            state.t.assign(t)

            state.xnp1.assign(state.xn)

<<<<<<< HEAD
            for k in range(state.timestepping.maxk):
                # At the moment, this is automagically moving the mesh (if
                # appropriate), which is not ideal
                with timed_stage("Advection"):
                    self.Advection.apply(xstar_fields, xp_fields)

                if state.timestepping.move_mesh:
                    self.mesh_generator.post_meshgen_callback()

                state.xrhs.assign(0.)  # residual for the linear solve

                for i in range(state.timestepping.maxi):

                    with timed_stage("Apply forcing terms"):
                        self.forcing.apply(alpha*dt, state.xp, state.xnp1,
                                           state.xrhs, mu_alpha=mu_alpha[1],
                                           incompressible=self.incompressible)

                    state.xrhs -= state.xnp1

                    with timed_stage("Implicit solve"):
                        self.linear_solver.solve()  # solves linear system and places result in state.dy

                    state.xnp1 += state.dy

            self._apply_bcs()

            alpha = self.state.timestepping.alpha
            un = state.xn.split()[0]
            unp1 = state.xnp1.split()[0]
=======
            self.semi_implicit_step()

>>>>>>> b32c33bb
            for name, advection in self.passive_advection:
                field = getattr(state.fields, name)
                # first computes ubar from state.xn and state.xnp1
                advection.update_ubar((1 - alpha)*un + alpha*unp1)
                # advects a field from xn and puts result in xnp1
                advection.apply(field, field)

            state.xb.assign(state.xn)
            state.xn.assign(state.xnp1)

            with timed_stage("Diffusion"):
                for name, diffusion in self.diffused_fields:
                    field = getattr(state.fields, name)
                    diffusion.apply(field, field)

            with timed_stage("Physics"):
                for physics in self.physics_list:
                    physics.apply()

            with timed_stage("Dump output"):
                state.dump(t, pickup=False)

        print("TIMELOOP complete. t= " + str(t) + " tmax=" + str(tmax))


class CrankNicolson(BaseTimestepper):
    """
    This class implements a Crank-Nicolson discretisation, with Strang
    splitting and auxilliary semi-Lagrangian advection.

    :arg state: a :class:`.State` object
    :arg advected_fields: iterable of ``(field_name, scheme)`` pairs
        indicating the fields to advect, and the
        :class:`~.Advection` to use.
    :arg linear_solver: a :class:`.TimesteppingSolver` object
    :arg forcing: a :class:`.Forcing` object
    :arg diffused_fields: optional iterable of ``(field_name, scheme)``
        pairs indictaing the fields to diffusion, and the
        :class:`~.Diffusion` to use.
    :arg physics_list: optional list of classes that implement `physics` schemes
    """

    def __init__(self, state, advected_fields, linear_solver, forcing,
                 diffused_fields=None, physics_list=None):

<<<<<<< HEAD
    def __init__(self, state, advected_fields, physics_list=None, mesh_generator=None):
        super(AdvectionTimestepper, self).__init__(state, advected_fields, mesh_generator)
        if physics_list is not None:
            self.physics_list = physics_list
=======
        super().__init__(state, advected_fields, diffused_fields, physics_list)
        self.linear_solver = linear_solver
        self.forcing = forcing

        if isinstance(self.linear_solver, IncompressibleSolver):
            self.incompressible = True
>>>>>>> b32c33bb
        else:
            self.incompressible = False

        if state.mu is not None:
            self.mu_alpha = [0., state.timestepping.dt]
        else:
            self.mu_alpha = [None, None]

<<<<<<< HEAD
        dt = self.dt
        xn_fields = {field.name(): field for field in state.fields if field.name() in [y[0] for y in self.advected_fields]}
=======
        self.xstar_fields = {name: func for (name, func) in
                             zip(state.fieldlist, state.xstar.split())}
        self.xp_fields = {name: func for (name, func) in
                          zip(state.fieldlist, state.xp.split())}
>>>>>>> b32c33bb

        # list of fields that are advected as part of the nonlinear iteration
        self.active_advection = [(name, scheme) for name, scheme in advected_fields if name in state.fieldlist]

        state.xb.assign(state.xn)

<<<<<<< HEAD
            # Horrible hacky magic: for time dependent stuff, e.g.
            # expressions for u, or forcing, stick a ufl Constant onto
            # state.t_const, and we automatically update that inside
            # the time loop

            if hasattr(state, "t_const"):
                state.t_const.assign(t + 0.5*dt)

            t += dt
=======
    @property
    def passive_advection(self):
        """
        Advected fields that are not part of the semi implicit step are
        passively advected
        """
        return [(name, scheme) for name, scheme in
                self.advected_fields if name not in self.state.fieldlist]

    def semi_implicit_step(self):
        state = self.state
        dt = state.timestepping.dt
        alpha = state.timestepping.alpha

        with timed_stage("Apply forcing terms"):
            self.forcing.apply((1-alpha)*dt, state.xn, state.xn,
                               state.xstar, mu_alpha=self.mu_alpha[0])

        for k in range(state.timestepping.maxk):
>>>>>>> b32c33bb

            # since advection velocity ubar is calculated from xn and xnp1
            state.xnp1.assign(state.xn)

            if state.timestepping.move_mesh:
                # This is used as the "old mesh" domain in projections
                state.mesh_old.coordinates.dat.data[:] = self.X1.dat.data[:]
                self.X0.assign(self.X1)

                self.mesh_generator.pre_meshgen_callback()
                with timed_stage("Mesh generation"):
                    self.X1.assign(self.mesh_generator.get_new_mesh())

            # At the moment, this is automagically moving the mesh (if
            # appropriate), which is not ideal
            with timed_stage("Advection"):
<<<<<<< HEAD
                self.Advection.apply(xn_fields, xn_fields)

            if state.timestepping.move_mesh:
                self.mesh_generator.post_meshgen_callback()
=======
                for name, advection in self.active_advection:
                    # first computes ubar from state.xn and state.xnp1
                    advection.update_ubar(state.xn, state.xnp1, alpha)
                    # advects a field from xstar and puts result in xp
                    advection.apply(self.xstar_fields[name], self.xp_fields[name])
>>>>>>> b32c33bb

            state.xrhs.assign(0.)  # xrhs is the residual which goes in the linear solve

            for i in range(state.timestepping.maxi):

                with timed_stage("Apply forcing terms"):
                    self.forcing.apply(alpha*dt, state.xp, state.xnp1,
                                       state.xrhs, mu_alpha=self.mu_alpha[1],
                                       incompressible=self.incompressible)

                state.xrhs -= state.xnp1

                with timed_stage("Implicit solve"):
                    self.linear_solver.solve()  # solves linear system and places result in state.dy

                state.xnp1 += state.dy

            self._apply_bcs()


class AdvectionDiffusion(BaseTimestepper):
    """
    This class implements a timestepper for the advection-diffusion equations.
    No semi implicit step is required.
    """

    @property
    def passive_advection(self):
        """
        All advected fields are passively advected
        """
        if self.advected_fields is not None:
            return self.advected_fields
        else:
            return []

<<<<<<< HEAD
        if x_end is not None:
            return {field: getattr(state.fields, field) for field in x_end}


class AdvectionStep(object):
    def __init__(self, state, xn, xnp1, advected_fields, alpha):
        self.state = state
        self.xn = xn
        self.xnp1 = xnp1
        self.advected_fields = advected_fields
        self.alpha = alpha

    def apply(self, x_in, x_out):

        un = self.xn.split()[0]
        unp1 = self.xnp1.split()[0]

        # Horrible hacky magic: if you want the velocity to be set
        # analytically, e.g. for an advection-only problem, put the
        # corresponding UFL expression in state.uexpr, and we will
        # use it here, splatting whatever was in un and unp1.
        #
        # Otherwise nothing happens here.

        if hasattr(self.state, "uexpr"):
            un.project(self.state.uexpr)
            unp1.assign(un)

        # Update ubar for each advection object
        for field, advection in self.advected_fields:
            advection.update_ubar((1 - self.alpha)*un + self.alpha*unp1)

        # Advect fields
        for field, advection in self.advected_fields:
            advection.apply(x_in[field], x_out[field])


class MovingMeshAdvectionStep(AdvectionStep):
    def __init__(self, state, xn, xnp1,
                 advected_fields, alpha, X0, X1):
        super(MovingMeshAdvectionStep, self).__init__(
            state, xn, xnp1, advected_fields, alpha)

        x_mid = Function(state.xstar.function_space())
        self.x_mid = {name: func for (name, func) in
                      zip(state.fieldlist, x_mid.split())}
        self.X0 = X0
        self.X1 = X1

        self.v = Function(state.mesh.coordinates.function_space())
        self.v_V1 = Function(state.spaces("HDiv"))
        self.v1 = Function(state.mesh.coordinates.function_space())
        self.v1_V1 = Function(state.spaces("HDiv"))

    def projections(self, x_in):
        if not hasattr(self, "_projections"):
            self._projections = {}
            for field, advection in self.advected_fields:
                if isinstance(advection, NoAdvection):
                    pass
                elif (hasattr(advection.equation, "continuity") and advection.equation.continuity) or isinstance(advection.equation, EulerPoincare):
                    eqn = advection.equation
                    LHS = eqn.mass_term(eqn.trial)
                    RHS = eqn.mass_term(x_in[field], domain=self.state.mesh_old)
                    prob = LinearVariationalProblem(LHS, RHS, x_in[field], constant_jacobian=False)
                    self._projections[field] = LinearVariationalSolver(prob)
        return self._projections

    def apply(self, x_in, x_out):
        dt = self.state.timestepping.dt
        X0 = self.X0
        X1 = self.X1

        # Compute v (mesh velocity w.r.t. initial mesh) and
        # v1 (mesh velocity w.r.t. final mesh)
        # TODO: use Projectors below!
        if self.state.on_sphere:
            spherical_logarithm(X0, X1, self.v, self.state.mesh._radius)
            self.v /= dt
            spherical_logarithm(X1, X0, self.v1, self.state.mesh._radius)
            self.v1 /= -dt

            self.state.mesh.coordinates.assign(X0)
            self.v_V1.project(self.v)

            self.state.mesh.coordinates.assign(X1)
            self.v1_V1.project(self.v1)

        else:
            self.state.mesh.coordinates.assign(X0)
            self.v_V1.project((X1 - X0)/dt)

            self.state.mesh.coordinates.assign(X1)
            self.v1_V1.project(-(X0 - X1)/dt)

        un = self.xn.split()[0]
        unp1 = self.xnp1.split()[0]

        # Horrible hacky magic: if you want the velocity to be set
        # analytically, e.g. for an advection-only problem, put the
        # corresponding UFL expression in state.uexpr, and we will
        # use it here, splatting whatever was in un and unp1.

        if hasattr(self.state, "uexpr"):
            self.state.mesh.coordinates.assign(X0)
            un.project(self.state.uexpr)
            self.state.mesh.coordinates.assign(X1)
            unp1.project(self.state.uexpr)

        for field, advection in self.advected_fields:
            # advect field on old mesh
            self.state.mesh.coordinates.assign(X0)
            advection.update_ubar((1 - self.alpha)*(un - self.v_V1))
            advection.apply(x_in[field], self.x_mid[field])

            # put mesh_new into mesh so it gets into LHS of projections
            self.state.mesh.coordinates.assign(X1)

            if field in self.projections(self.x_mid).keys():
                self.projections(self.x_mid)[field].solve()

            # advect field on new mesh
            advection.update_ubar(self.alpha*(unp1 - self.v1_V1))
            advection.apply(self.x_mid[field], x_out[field])
=======
    def semi_implicit_step(self):
        pass
>>>>>>> b32c33bb
<|MERGE_RESOLUTION|>--- conflicted
+++ resolved
@@ -24,18 +24,15 @@
     :arg physics_list: optional list of classes that implement `physics` schemes
     """
 
-<<<<<<< HEAD
-    def __init__(self, state, advected_fields, mesh_generator=None):
+    def __init__(self, state, advected_fields=None, diffused_fields=None,
+                 physics_list=None, mesh_generator=None):
+
         # TODO: decide on consistent way of doing this. Ideally just
         # use mesh_generator, but seems tricky in other places.
         if state.timestepping.move_mesh:
             assert mesh_generator is not None
         if mesh_generator is not None:
             assert state.timestepping.move_mesh
-=======
-    def __init__(self, state, advected_fields=None, diffused_fields=None,
-                 physics_list=None):
->>>>>>> b32c33bb
 
         self.state = state
         if advected_fields is None:
@@ -50,11 +47,6 @@
             self.physics_list = physics_list
         else:
             self.physics_list = []
-
-    @abstractproperty
-    def passive_advection(self):
-        """list of fields that are passively advected (and possibly diffused)"""
-        pass
 
         self.mesh_generator = mesh_generator
         self.dt = state.timestepping.dt
@@ -73,6 +65,12 @@
                 state.xn, state.xnp1,
                 advected_fields, state.timestepping.alpha)
 
+
+    @abstractproperty
+    def passive_advection(self):
+        """list of fields that are passively advected (and possibly diffused)"""
+        pass
+
     def _apply_bcs(self):
         """
         Set the zero boundary conditions in the velocity.
@@ -112,76 +110,10 @@
         physics updates are applied (if required).
         """
 
-<<<<<<< HEAD
-class Timestepper(BaseTimestepper):
-    """
-    Build a timestepper to implement an "auxiliary semi-Lagrangian" timestepping
-    scheme for the dynamical core.
-
-    :arg state: a :class:`.State` object
-    :arg advected_fields: iterable of ``(field_name, scheme)`` pairs
-        indicating the fields to advect, and the
-        :class:`~.Advection` to use.
-    :arg diffused_fields: optional iterable of ``(field_name, scheme)``
-        pairs indictaing the fields to diffusion, and the
-        :class:`~.Diffusion` to use.
-    :arg linear_solver: a :class:`.TimesteppingSolver` object
-    :arg forcing: a :class:`.Forcing` object
-    """
-
-    def __init__(self, state, advected_fields, linear_solver, forcing,
-                 diffused_fields=None, physics_list=None, mesh_generator=None):
-
-        # list of fields that are advected as part of the nonlinear iteration
-        active_advection = [(name, scheme) for name, scheme in advected_fields if name in state.fieldlist]
-        # list of fields that are passively advected (and possibly diffused)
-        self.passive_advection = [(name, scheme) for name, scheme in advected_fields if name not in state.fieldlist]
-
-        super(Timestepper, self).__init__(state, active_advection, mesh_generator)
-        self.linear_solver = linear_solver
-        self.forcing = forcing
-        if diffused_fields is None:
-            self.diffused_fields = ()
-        else:
-            self.diffused_fields = tuple(diffused_fields)
-        if physics_list is not None:
-            self.physics_list = physics_list
-        else:
-            self.physics_list = []
-
-        if isinstance(self.linear_solver, IncompressibleSolver):
-            self.incompressible = True
-        else:
-            self.incompressible = False
-
-        state.xb.assign(state.xn)
-=======
         t = self.setup_timeloop(t, tmax, pickup)
->>>>>>> b32c33bb
 
         state = self.state
-<<<<<<< HEAD
-        state.setup_diagnostics()
-
-        xstar_fields = {name: func for (name, func) in
-                        zip(state.fieldlist, state.xstar.split())}
-        xp_fields = {name: func for (name, func) in
-                     zip(state.fieldlist, state.xp.split())}
-
-        dt = self.dt
-        alpha = state.timestepping.alpha
-
-        if state.mu is not None:
-            mu_alpha = [0., dt]
-        else:
-            mu_alpha = [None, None]
-
-        with timed_stage("Dump output"):
-            state.setup_dump(tmax, pickup)
-            t = state.dump(t, pickup)
-=======
         dt = state.timestepping.dt
->>>>>>> b32c33bb
 
         while t < tmax - 0.5*dt:
             if state.output.Verbose:
@@ -196,47 +128,22 @@
                 with timed_stage("Mesh generation"):
                     self.X1.assign(self.mesh_generator.get_new_mesh())
 
+            # Horrible hacky magic: for time dependent stuff, e.g.
+            # expressions for u, or forcing, stick a ufl Constant onto
+            # state.t_const, and we automatically update that inside
+            # the time loop
+
+            if hasattr(state, "t_const"):
+                state.t_const.assign(t + 0.5*dt)
+
             t += dt
 
             state.t.assign(t)
 
             state.xnp1.assign(state.xn)
 
-<<<<<<< HEAD
-            for k in range(state.timestepping.maxk):
-                # At the moment, this is automagically moving the mesh (if
-                # appropriate), which is not ideal
-                with timed_stage("Advection"):
-                    self.Advection.apply(xstar_fields, xp_fields)
-
-                if state.timestepping.move_mesh:
-                    self.mesh_generator.post_meshgen_callback()
-
-                state.xrhs.assign(0.)  # residual for the linear solve
-
-                for i in range(state.timestepping.maxi):
-
-                    with timed_stage("Apply forcing terms"):
-                        self.forcing.apply(alpha*dt, state.xp, state.xnp1,
-                                           state.xrhs, mu_alpha=mu_alpha[1],
-                                           incompressible=self.incompressible)
-
-                    state.xrhs -= state.xnp1
-
-                    with timed_stage("Implicit solve"):
-                        self.linear_solver.solve()  # solves linear system and places result in state.dy
-
-                    state.xnp1 += state.dy
-
-            self._apply_bcs()
-
-            alpha = self.state.timestepping.alpha
-            un = state.xn.split()[0]
-            unp1 = state.xnp1.split()[0]
-=======
             self.semi_implicit_step()
 
->>>>>>> b32c33bb
             for name, advection in self.passive_advection:
                 field = getattr(state.fields, name)
                 # first computes ubar from state.xn and state.xnp1
@@ -280,21 +187,15 @@
     """
 
     def __init__(self, state, advected_fields, linear_solver, forcing,
-                 diffused_fields=None, physics_list=None):
-
-<<<<<<< HEAD
-    def __init__(self, state, advected_fields, physics_list=None, mesh_generator=None):
-        super(AdvectionTimestepper, self).__init__(state, advected_fields, mesh_generator)
-        if physics_list is not None:
-            self.physics_list = physics_list
-=======
-        super().__init__(state, advected_fields, diffused_fields, physics_list)
+                 diffused_fields=None, physics_list=None, mesh_generator=None):
+
+        super().__init__(state, advected_fields, diffused_fields,
+                         physics_list, mesh_generator)
         self.linear_solver = linear_solver
         self.forcing = forcing
 
         if isinstance(self.linear_solver, IncompressibleSolver):
             self.incompressible = True
->>>>>>> b32c33bb
         else:
             self.incompressible = False
 
@@ -303,32 +204,18 @@
         else:
             self.mu_alpha = [None, None]
 
-<<<<<<< HEAD
-        dt = self.dt
-        xn_fields = {field.name(): field for field in state.fields if field.name() in [y[0] for y in self.advected_fields]}
-=======
+        dt = state.timestepping.dt
+        state.xnp1.assign(state.xn)
         self.xstar_fields = {name: func for (name, func) in
                              zip(state.fieldlist, state.xstar.split())}
         self.xp_fields = {name: func for (name, func) in
                           zip(state.fieldlist, state.xp.split())}
->>>>>>> b32c33bb
 
         # list of fields that are advected as part of the nonlinear iteration
         self.active_advection = [(name, scheme) for name, scheme in advected_fields if name in state.fieldlist]
 
         state.xb.assign(state.xn)
 
-<<<<<<< HEAD
-            # Horrible hacky magic: for time dependent stuff, e.g.
-            # expressions for u, or forcing, stick a ufl Constant onto
-            # state.t_const, and we automatically update that inside
-            # the time loop
-
-            if hasattr(state, "t_const"):
-                state.t_const.assign(t + 0.5*dt)
-
-            t += dt
-=======
     @property
     def passive_advection(self):
         """
@@ -348,7 +235,6 @@
                                state.xstar, mu_alpha=self.mu_alpha[0])
 
         for k in range(state.timestepping.maxk):
->>>>>>> b32c33bb
 
             # since advection velocity ubar is calculated from xn and xnp1
             state.xnp1.assign(state.xn)
@@ -365,18 +251,10 @@
             # At the moment, this is automagically moving the mesh (if
             # appropriate), which is not ideal
             with timed_stage("Advection"):
-<<<<<<< HEAD
                 self.Advection.apply(xn_fields, xn_fields)
 
             if state.timestepping.move_mesh:
                 self.mesh_generator.post_meshgen_callback()
-=======
-                for name, advection in self.active_advection:
-                    # first computes ubar from state.xn and state.xnp1
-                    advection.update_ubar(state.xn, state.xnp1, alpha)
-                    # advects a field from xstar and puts result in xp
-                    advection.apply(self.xstar_fields[name], self.xp_fields[name])
->>>>>>> b32c33bb
 
             state.xrhs.assign(0.)  # xrhs is the residual which goes in the linear solve
 
@@ -413,9 +291,8 @@
         else:
             return []
 
-<<<<<<< HEAD
-        if x_end is not None:
-            return {field: getattr(state.fields, field) for field in x_end}
+    def semi_implicit_step(self):
+        pass
 
 
 class AdvectionStep(object):
@@ -537,8 +414,4 @@
 
             # advect field on new mesh
             advection.update_ubar(self.alpha*(unp1 - self.v1_V1))
-            advection.apply(self.x_mid[field], x_out[field])
-=======
-    def semi_implicit_step(self):
-        pass
->>>>>>> b32c33bb
+            advection.apply(self.x_mid[field], x_out[field])