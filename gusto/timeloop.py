from abc import ABCMeta
from pyop2.profiling import timed_stage
from gusto.advection import Advection
from gusto.configuration import logger
from gusto.forcing import Forcing
from gusto.form_manipulation_labelling import advection, diffusion
from gusto.linear_solvers import LinearTimesteppingSolver
from gusto.state import FieldCreator
from firedrake import DirichletBC, Function

__all__ = ["Timestepper", "PrescribedAdvectionTimestepper", "CrankNicolson"]


class Timestepper(object, metaclass=ABCMeta):
    """
    Basic timestepping class for Gusto.

    :arg state: a :class:`.State` object
    :arg equations_schemes: a list of tuples (equation, schemes)
         pairing a :class:`.PrognosticEquation` object with the scheme(s)
         to use to timestep it. The schemes entry can be a :class:`.Advection`
         object which is applied to the entire equation, or a tuple of
         (scheme, *active_labels) where scheme is a :class:`.Advection`
         object and the active_labels are :class:`.Label` objects that
         specify which parts of the equation to apply this scheme to.
    :arg physics_list: optional list of classes that implement `physics` schemes
    :arg prescribed_fields: an ordered list of tuples, pairing a field name
         with a function that returns the field as a function of time.
    """

    def __init__(self, state, equations_schemes,
                 physics_list=None, prescribed_fields=None):

        self.state = state

        self.equations_schemes = tuple(equations_schemes)

        if physics_list is not None:
            self.physics_list = physics_list
        else:
            self.physics_list = []

        if prescribed_fields is not None:
            self.prescribed_fields = prescribed_fields
        else:
            self.prescribed_fields = []

        self._setup_timeloop_fields()

    def _setup_timeloop_fields(self):
        """
        Sets up fields to contain the values at time levels n and n+1,
        getting the field's name and function space from the equation
        """
        self.xn = FieldCreator()
        self.xnp1 = FieldCreator()

        for eq, _ in self.equations_schemes:
            self.xn(eq.field_name, space=eq.function_space)
            self.xnp1(eq.field_name, space=eq.function_space)

    def _apply_bcs(self):
        """
        Set the zero boundary conditions in the velocity.
        """
        unp1 = self.xnp1("u")

        if unp1.function_space().extruded:
            M = unp1.function_space()
            bcs = [DirichletBC(M, 0.0, "bottom"),
                   DirichletBC(M, 0.0, "top")]

            for bc in bcs:
                bc.apply(unp1)

<<<<<<< HEAD
    def setup_schemes(self):
        """
        Setup the timestepping schemes
        """
        # if the child class has defined an advecting velocity, use it
        try:
            uadv = self.advecting_velocity
        except AttributeError:
            uadv = None

        self.schemes = []
        for eq, schemes in self.equations_schemes:
            if isinstance(schemes, Advection):
                # in this case we just have one scheme that is applied
                # to the entire equation
                schemes.setup(self.state, eq, self.dt, u_advecting=uadv)
                self.schemes.append((eq.field_name, schemes))
            else:
                # here we need to unpack the schemes and set each one
                # up individually
                for scheme, *active_labels in schemes:
                    scheme.setup(self.state, eq, self.dt, *active_labels,
                                 u_advecting=uadv)
                    self.schemes.append((eq.field_name, scheme))

    def setup_timeloop(self, t, dt, tmax, pickup):
=======
    def setup_timeloop(self, state, t, tmax, pickup):
>>>>>>> 33de1653
        """
        Setup the timeloop by setting up timestepping schemes and diagnostics,
        dumping the fields and picking up from a previous run, if required
        """
<<<<<<< HEAD
        self.setup_schemes()
        self.state.setup_diagnostics(dt)
        with timed_stage("Dump output"):
            self.state.setup_dump(dt, tmax, pickup)
            t = self.state.dump(t, pickup)
=======
        if pickup:
            t = state.pickup_from_checkpoint()

        state.setup_diagnostics()

        with timed_stage("Dump output"):
            state.setup_dump(t, tmax, pickup)
>>>>>>> 33de1653
        return t

    def initialise(self, state):
        """
        Set the fields in xn to their initial values from state.fields and
        evaluate all prescribed fields
        """
        for field in self.xn:
            field.assign(state.fields(field.name()))
        self.evaluate_prescribed_fields(state)

    def evaluate_prescribed_fields(self, state):
        for name, evaluation in self.prescribed_fields:
            state.fields(name).project(evaluation(state.t))

    def update_fields(self, old, new):
        for field in new:
            old(field.name()).assign(field)

    def timestep(self, state):
        for name, scheme in self.schemes:
            scheme.apply(self.xn(name), self.xnp1(name))
            self.xn(name).assign(self.xnp1(name))

    def run(self, t, dt, tmax, pickup=False):
        """
        This is the timeloop.
        """
        state = self.state
        self.dt = dt

<<<<<<< HEAD
        # initialise the fields in xn
        self.initialise(state)

        t = self.setup_timeloop(t, dt, tmax, pickup)
=======
        state = self.state

        t = self.setup_timeloop(state, t, tmax, pickup)

        dt = state.timestepping.dt
>>>>>>> 33de1653

        while t < tmax - 0.5*dt:
            logger.info("at start of timestep, t=%s, dt=%s" % (t, dt))

            t += dt
            state.t.assign(t)

            self.evaluate_prescribed_fields(state)

            # steps fields from xn to xnp1
            self.timestep(state)

            with timed_stage("Physics"):
                for physics in self.physics_list:
                    physics.apply()

            self.update_fields(self.xn, self.xnp1)
            self.update_fields(state.fields, self.xnp1)

            with timed_stage("Dump output"):
                state.dump(t)

        if state.output.checkpoint:
            state.chkpt.close()

        logger.info("TIMELOOP complete. t=%s, tmax=%s" % (t, tmax))


class PrescribedAdvectionTimestepper(Timestepper):
    """
    Timestepping class for solving equations with a prescribed advecting
    velocity

    :arg state: a :class:`.State` object
    :arg equations_schemes: a list of tuples (equation, schemes)
         pairing a :class:`.PrognosticEquation` object with the scheme(s)
         to use to timestep it. The schemes entry can be a :class:`.Advection`
         object which is applied to the entire equation, or a tuple of
         (scheme, *active_labels) where scheme is a :class:`.Advection`
         object and the active_labels are :class:`.Label` objects that
         specify which parts of the equation to apply this scheme to.
    :arg physics_list: optional list of classes that implement `physics` schemes
    :arg prescribed_fields: an ordered list of tuples, pairing a field name
         with a function that returns the field as a function of time.
    """

    def __init__(self, state, equations_schemes,
                 physics_list=None, prescribed_fields=None):

        super().__init__(state,
                         equations_schemes,
                         physics_list=physics_list,
                         prescribed_fields=prescribed_fields)

    @property
    def advecting_velocity(self):
        try:
            return self.state.fields("u")
        except AttributeError:
            raise ValueError("You have not specified an advecting velocity to use")


class CrankNicolson(Timestepper):
    """
    This class implements a Crank-Nicolson discretisation, with Strang
    splitting and auxilliary semi-Lagrangian advection.
    Defines the advecting velocity to be the average of u_n and u_{n+1}.
    After applying the semi implicit step passively advected fields are
    advected and any diffusion terms are applied.

    :arg state: a :class:`.State` object
    :arg equation_set: (optional) a :class:`.PrognosticMixedEquation` object,
    the main set of equations to be solved (eg ShallowWaterEquations)
    :arg advected_fields: iterable of ``(field_name, scheme)`` pairs
        indicating the fields to advect, and the
        :class:`~.Advection` to use.
    :arg diffused_fields: (optional) iterable of ``(field_name, scheme)``
        pairs indictaing the fields to diffuse, and the
        :class:`~.Diffusion` to use.
    :arg equations_schemes: a list of tuples (equation, schemes)
         pairing a :class:`.PrognosticEquation` object with the scheme(s)
         to use to timestep it. The schemes entry can be a :class:`.Advection`
         object which is applied to the entire equation, or a tuple of
         (scheme, *active_labels) where scheme is a :class:`.Advection`
         object and the active_labels are :class:`.Label` objects that
         specify which parts of the equation to apply this scheme to.
    :arg physics_list: optional list of classes that implement `physics` schemes
    :arg prescribed_fields: an order list of tuples, pairing a field name with a
         function that returns the field as a function of time.
    :kwargs: maxk is the number of outer iterations, maxi is the number of inner
             iterations and alpha is the offcentering parameter
    """

    def __init__(self, state, equation_set, advected_fields,
                 diffused_fields=None, equations_schemes=None,
                 physics_list=None, prescribed_fields=None, **kwargs):

        self.maxk = kwargs.pop("maxk", 4)
        self.maxi = kwargs.pop("maxi", 1)
        self.alpha = kwargs.pop("alpha", 0.5)
        if kwargs:
            raise ValueError("unexpected kwargs: %s" % list(kwargs.keys()))

        self.equation_set = equation_set
        for name, _ in advected_fields:
            assert name in equation_set.fields, "The advected fields list is for specifying advection schemes for fields in the equation_set. To add additional fields, equations and schemes, please use the equations_schemes arg."

        # list of (field, scheme) for fields that are advected as part
        # of the semi implicit step
        self.active_advection = [(name, scheme)
                                 for name, scheme in advected_fields]

        # list of fields that are part of the semi implicit step but
        # are not advected (for example, when solving equations
        # linearised about a state of rest the velocity advection term
        # disappears)
        self.non_advected_fields = [
            name for name in
            set(equation_set.fields).difference(
                set(dict(advected_fields).keys()))
        ]

        # list of (field, scheme) for fields that are in the
        # equation_set and contain diffusion terms - these will be
        # applied after the semi implicit step
        if diffused_fields is None:
            assert all([not t.has_label(diffusion) for t in equation_set()]),\
                "you have some diffusion terms but have not specified which scheme to use to apply them"
            self.diffused_fields = []
        else:
            self.diffused_fields = diffused_fields
        for name, _ in self.diffused_fields:
            assert name in equation_set.fields, "The diffused fields list is for specifying diffusion schemes for fields in the equation_set. To add additional fields, equations and schemes, please use the equations_schemes arg."

        # this list is for additional equations and schemes, such as tracers
        if equations_schemes is None:
            equations_schemes = []

        super().__init__(state,
                         equations_schemes,
                         physics_list=physics_list,
                         prescribed_fields=prescribed_fields)

    @property
    def advecting_velocity(self):
        """
        This defines the advecting velocity as the average of the velocity
        at time level n and that at time level n+1.
        """
        un = self.xn("u")
        unp1 = self.xnp1("u")
        return un + self.alpha*(unp1-un)

    def _setup_timeloop_fields(self):
        """
        Sets up fields to contain the values at time levels n and n+1, as
        well as intermediate fields xstar (the results of applying the
        first forcing step) and xp (the result of applying the
        advection schemes). We also need functions to hold the
        solution of the linear system and the residual.

        """
        equation_set = self.equation_set
        self.xn = FieldCreator()
        self.xnp1 = FieldCreator()
        self.xstar = FieldCreator()
        self.xp = FieldCreator()

        self.xn(equation_set.field_name, *equation_set.fields,
                space=equation_set.function_space)
        self.xnp1(equation_set.field_name, *equation_set.fields,
                  space=equation_set.function_space)
        self.xstar(equation_set.field_name, *equation_set.fields,
                   space=equation_set.function_space)
        self.xp(equation_set.field_name, *equation_set.fields,
                space=equation_set.function_space)

        for eq, _ in self.equations_schemes:
            self.xn(eq.field, space=eq.function_space)
            self.xnp1(eq.field, space=eq.function_space)

        self.xrhs = Function(equation_set.function_space)
        self.dy = Function(equation_set.function_space)

    def setup_schemes(self):
        """
        Setup the timestepping schemes, supplying the advection and
        diffusion labels for fields in the equation_set.
        """
        super().setup_schemes()

        # set up the schemes used for advection and diffusion of
        # fields in the equation_set
        for name, scheme in self.active_advection:
            scheme.setup(self.state, self.equation_set, self.dt,
                         advection, field_name=name,
                         u_advecting=self.advecting_velocity)
        for name, scheme in self.diffused_fields:
            scheme.setup(self.state, self.equation_set, self.dt,
                         diffusion, field_name=name,
                         u_advecting=self.advecting_velocity)

    def setup_timeloop(self, t, dt, tmax, pickup):
        """
        Setup the timeloop by setting up timestepping schemes and diagnostics,
        dumping the fields and picking up from a previous run, if required.
        We also need to set up the linear solver and the forcing solvers.
        """
        t = super().setup_timeloop(t, dt, tmax, pickup)
        self.linear_solver = LinearTimesteppingSolver(self.equation_set,
                                                      dt, self.alpha)
        self.forcing = Forcing(self.equation_set, dt, self.alpha)
        return t

    def timestep(self, state):
        """
        This defines the timestep for the CrankNicolson scheme. First the
        semi_implicit_step timesteps the equation_set, then any additional
        equations are solved and finally diffusion is applied.
        """
        self.semi_implicit_step()

        for name, scheme in self.equations_schemes:
            scheme.apply(self.xn(name), self.xnp1(name))
            self.xn(name).assign(self.xnp1(name))

        with timed_stage("Diffusion"):
            for name, scheme in self.diffused_fields:
                scheme.apply(self.xnp1(name), self.xnp1(name))

    def semi_implicit_step(self):
        """
        The semi implicit step for the CrankNicholson scheme. This applies
        the forcing terms (defined as those that are not labelled
        advection) for alpha*dt, then applies the advection schemes to
        the advection terms and finally applies the forcing terms for
        (1-alpha)*dt.
        """

        fname = self.equation_set.field_name
        with timed_stage("Apply forcing terms"):
            self.forcing.apply(self.xn(fname), self.xn(fname),
                               self.xstar(fname), label="explicit")

        for k in range(self.maxk):

            with timed_stage("Advection"):
                for name, scheme in self.active_advection:
                    # advects a field from xstar and puts result in xp
                    scheme.apply(self.xstar(name), self.xp(name))
                for name in self.non_advected_fields:
                    self.xp(name).assign(self.xstar(name))

            self.xrhs.assign(0.)  # xrhs is the residual which goes in the linear solve

            for i in range(self.maxi):

                with timed_stage("Apply forcing terms"):
                    self.forcing.apply(self.xp(fname), self.xnp1(fname),
                                       self.xrhs, label="implicit")

                self.xrhs -= self.xnp1(fname)

                with timed_stage("Implicit solve"):
                    self.linear_solver.solve(self.xrhs, self.dy)  # solves linear system and places result in self.dy

                xnp1 = self.xnp1(fname)
                xnp1 += self.dy

            self._apply_bcs()<|MERGE_RESOLUTION|>--- conflicted
+++ resolved
@@ -73,7 +73,6 @@
             for bc in bcs:
                 bc.apply(unp1)
 
-<<<<<<< HEAD
     def setup_schemes(self):
         """
         Setup the timestepping schemes
@@ -99,29 +98,17 @@
                                  u_advecting=uadv)
                     self.schemes.append((eq.field_name, scheme))
 
-    def setup_timeloop(self, t, dt, tmax, pickup):
-=======
-    def setup_timeloop(self, state, t, tmax, pickup):
->>>>>>> 33de1653
+    def setup_timeloop(self, state, t, dt, tmax, pickup):
         """
         Setup the timeloop by setting up timestepping schemes and diagnostics,
         dumping the fields and picking up from a previous run, if required
         """
-<<<<<<< HEAD
+        if pickup:
+            t = state.pickup_from_checkpoint()
         self.setup_schemes()
         self.state.setup_diagnostics(dt)
         with timed_stage("Dump output"):
-            self.state.setup_dump(dt, tmax, pickup)
-            t = self.state.dump(t, pickup)
-=======
-        if pickup:
-            t = state.pickup_from_checkpoint()
-
-        state.setup_diagnostics()
-
-        with timed_stage("Dump output"):
-            state.setup_dump(t, tmax, pickup)
->>>>>>> 33de1653
+            t = self.state.setup_dump(t, dt, tmax, pickup)
         return t
 
     def initialise(self, state):
@@ -153,18 +140,10 @@
         state = self.state
         self.dt = dt
 
-<<<<<<< HEAD
         # initialise the fields in xn
         self.initialise(state)
 
-        t = self.setup_timeloop(t, dt, tmax, pickup)
-=======
-        state = self.state
-
-        t = self.setup_timeloop(state, t, tmax, pickup)
-
-        dt = state.timestepping.dt
->>>>>>> 33de1653
+        t = self.setup_timeloop(state, t, dt, tmax, pickup)
 
         while t < tmax - 0.5*dt:
             logger.info("at start of timestep, t=%s, dt=%s" % (t, dt))
