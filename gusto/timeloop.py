from abc import ABCMeta, abstractmethod
from pyop2.profiling import timed_stage
from gusto.linear_solvers import IncompressibleSolver
from firedrake import DirichletBC


class BaseTimestepper(object, metaclass=ABCMeta):
    """
    Base timestepping class for Gusto

    :arg state: a :class:`.State` object
    :arg advected_fields: iterable of ``(field_name, scheme)`` pairs
        indicating the fields to advect, and the
        :class:`~.Advection` to use.
    """

    def __init__(self, state, advected_fields):

        self.state = state
        if advected_fields is None:
            self.advected_fields = ()
        else:
            self.advected_fields = tuple(advected_fields)

    def _apply_bcs(self):
        """
        Set the zero boundary conditions in the velocity.
        """
        unp1 = self.state.xnp1.split()[0]

        if unp1.function_space().extruded:
            M = unp1.function_space()
            bcs = [DirichletBC(M, 0.0, "bottom"),
                   DirichletBC(M, 0.0, "top")]

            for bc in bcs:
                bc.apply(unp1)

    @abstractmethod
    def run(self):
        pass


class Timestepper(BaseTimestepper):
    """
    Build a timestepper to implement an "auxiliary semi-Lagrangian" timestepping
    scheme for the dynamical core.

    :arg state: a :class:`.State` object
    :arg advected_fields: iterable of ``(field_name, scheme)`` pairs
        indicating the fields to advect, and the
        :class:`~.Advection` to use.
    :arg diffused_fields: optional iterable of ``(field_name, scheme)``
        pairs indictaing the fields to diffusion, and the
        :class:`~.Diffusion` to use.
    :arg linear_solver: a :class:`.TimesteppingSolver` object
    :arg forcing: a :class:`.Forcing` object
    """

    def __init__(self, state, advected_fields, linear_solver, forcing,
                 diffused_fields=None, physics_list=None):

        super(Timestepper, self).__init__(state, advected_fields)
        self.linear_solver = linear_solver
        self.forcing = forcing
        if diffused_fields is None:
            self.diffused_fields = ()
        else:
            self.diffused_fields = tuple(diffused_fields)
        if physics_list is not None:
            self.physics_list = physics_list
        else:
            self.physics_list = []

        if isinstance(self.linear_solver, IncompressibleSolver):
            self.incompressible = True
        else:
            self.incompressible = False

        state.xb.assign(state.xn)

    def run(self, t, tmax, pickup=False):
        state = self.state

        xstar_fields = {name: func for (name, func) in
                        zip(state.fieldlist, state.xstar.split())}
        xp_fields = {name: func for (name, func) in
                     zip(state.fieldlist, state.xp.split())}
        # list of fields that are passively advected (and possibly diffused)
        passive_advection = [(name, scheme) for name, scheme in self.advected_fields if name not in state.fieldlist]
        # list of fields that are advected as part of the nonlinear iteration
        active_advection = [(name, scheme) for name, scheme in self.advected_fields if name in state.fieldlist]

        dt = state.timestepping.dt
        alpha = state.timestepping.alpha
        if state.mu is not None:
            mu_alpha = [0., dt]
        else:
            mu_alpha = [None, None]

        with timed_stage("Dump output"):
            state.setup_dump(pickup)
            t = state.dump(t, pickup)

        while t < tmax - 0.5*dt:
            if state.output.Verbose:
                print("STEP", t, dt)

            t += dt
            state.t.assign(t)

            with timed_stage("Apply forcing terms"):
                self.forcing.apply((1-alpha)*dt, state.xn, state.xn,
                                   state.xstar, mu_alpha=mu_alpha[0])

            state.xnp1.assign(state.xn)

            for k in range(state.timestepping.maxk):

                with timed_stage("Advection"):
                    for name, advection in active_advection:
                        # first computes ubar from state.xn and state.xnp1
                        advection.update_ubar(state.xn, state.xnp1, state.timestepping.alpha)
                        # advects a field from xstar and puts result in xp
                        advection.apply(xstar_fields[name], xp_fields[name])

                state.xrhs.assign(0.)  # xrhs is the residual which goes in the linear solve

                for i in range(state.timestepping.maxi):

                    with timed_stage("Apply forcing terms"):
                        self.forcing.apply(alpha*dt, state.xp, state.xnp1,
                                           state.xrhs, mu_alpha=mu_alpha[1],
                                           incompressible=self.incompressible)

                    state.xrhs -= state.xnp1

                    with timed_stage("Implicit solve"):
                        self.linear_solver.solve()  # solves linear system and places result in state.dy

                    state.xnp1 += state.dy

            self._apply_bcs()

            for name, advection in passive_advection:
                field = getattr(state.fields, name)
                # first computes ubar from state.xn and state.xnp1
                advection.update_ubar(state.xn, state.xnp1, state.timestepping.alpha)
                # advects a field from xn and puts result in xnp1
                advection.apply(field, field)

            state.xb.assign(state.xn)
            state.xn.assign(state.xnp1)

            with timed_stage("Diffusion"):
                for name, diffusion in self.diffused_fields:
                    field = getattr(state.fields, name)
                    diffusion.apply(field, field)

            with timed_stage("Physics"):
                for physics in self.physics_list:
                    physics.apply()

            with timed_stage("Dump output"):
                state.dump(t, pickup=False)

<<<<<<< HEAD
        print "TIMELOOP complete. t= " + str(t) + " tmax=" + str(tmax)
=======
        state.diagnostic_dump()
        print("TIMELOOP complete. t= " + str(t) + " tmax=" + str(tmax))
>>>>>>> b86aef96


class AdvectionTimestepper(BaseTimestepper):

    def __init__(self, state, advected_fields, physics_list=None):

        super(AdvectionTimestepper, self).__init__(state, advected_fields)
        if physics_list is not None:
            self.physics_list = physics_list
        else:
            self.physics_list = []

    def run(self, t, tmax, x_end=None):
        state = self.state

        dt = state.timestepping.dt
        state.xnp1.assign(state.xn)

        with timed_stage("Dump output"):
            state.setup_dump()
            state.dump(t)

        while t < tmax - 0.5*dt:
            if state.output.Verbose:
                print("STEP", t, dt)

            t += dt

            with timed_stage("Advection"):
                for name, advection in self.advected_fields:
                    field = getattr(state.fields, name)
                    # first computes ubar from state.xn and state.xnp1
                    advection.update_ubar(state.xn, state.xnp1, state.timestepping.alpha)
                    # advects field
                    advection.apply(field, field)

            with timed_stage("Physics"):
                for physics in self.physics_list:
                    physics.apply()

            with timed_stage("Dump output"):
                state.dump(t)

        state.diagnostic_dump()

        if x_end is not None:
            return {field: getattr(state.fields, field) for field in x_end}<|MERGE_RESOLUTION|>--- conflicted
+++ resolved
@@ -164,12 +164,7 @@
             with timed_stage("Dump output"):
                 state.dump(t, pickup=False)
 
-<<<<<<< HEAD
-        print "TIMELOOP complete. t= " + str(t) + " tmax=" + str(tmax)
-=======
-        state.diagnostic_dump()
         print("TIMELOOP complete. t= " + str(t) + " tmax=" + str(tmax))
->>>>>>> b86aef96
 
 
 class AdvectionTimestepper(BaseTimestepper):
