--- conflicted
+++ resolved
@@ -84,15 +84,10 @@
         else:
             self.incompressible = False
 
-<<<<<<< HEAD
-    def run(self, t, tmax, diagnostic_everydump=False, pickup=False):
-=======
-        state.xb.assign(state.xn)
-
     def run(self, t, tmax, pickup=False):
->>>>>>> 6f8bec14
         state = self.state
         state.xb.assign(state.xn)
+
         state.setup_diagnostics()
 
         xstar_fields = {name: func for (name, func) in
