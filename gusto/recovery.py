--- conflicted
+++ resolved
@@ -151,7 +151,7 @@
             DG1_element = FiniteElement("DG", cell, 1, variant="equispaced")
         VDG1 = FunctionSpace(mesh, DG1_element)
 
-        VuDG1 = VectorFunctionSpace(VDG0.mesh(), "DG", 1)
+        VuDG1 = VectorFunctionSpace(VDG0.mesh(), DG1_element)
         x = SpatialCoordinate(VDG0.mesh())
         self.interpolator = Interpolator(self.v_CG1, self.v_DG1)
 
@@ -189,13 +189,6 @@
         else:
             raise ValueError("Boundary method should be a Boundary Method Enum object.")
 
-<<<<<<< HEAD
-=======
-        VuDG1 = VectorFunctionSpace(VDG0.mesh(), DG1_element)
-        x = SpatialCoordinate(VDG0.mesh())
-        self.interpolator = Interpolator(self.v_CG1, self.v_DG1)
-
->>>>>>> 27f1c8fa
         if self.method == Boundary_Method.dynamics:
 
             # STRATEGY
@@ -475,9 +468,8 @@
                 # this ensures we get the pure function space, not an indexed function space
                 V0 = FunctionSpace(mesh, self.v_in.function_space().ufl_element())
                 VCG1 = FunctionSpace(mesh, "CG", 1)
-<<<<<<< HEAD
                 eff_coords = find_eff_coords(V0)
-=======
+
                 if V0.extruded:
                     cell = mesh._base_mesh.ufl_cell().cellname()
                     DG1_hori_elt = FiniteElement("DG", cell, 1, variant="equispaced")
@@ -487,7 +479,6 @@
                     cell = mesh.ufl_cell().cellname()
                     DG1_element = FiniteElement("DG", cell, 1, variant="equispaced")
                 VDG1 = FunctionSpace(mesh, DG1_element)
->>>>>>> 27f1c8fa
 
                 if self.V.value_size == 1:
 
@@ -495,12 +486,8 @@
                                                                  method=Boundary_Method.dynamics,
                                                                  eff_coords=eff_coords)
                 else:
-<<<<<<< HEAD
-=======
                     VuDG1 = VectorFunctionSpace(mesh, DG1_element)
-                    coords_to_adjust = find_coords_to_adjust(V0, VuDG1)
-
->>>>>>> 27f1c8fa
+
                     # now, break the problem down into components
                     v_scalars = []
                     v_out_scalars = []
@@ -555,15 +542,8 @@
     :arg V0: the original function space.
     """
 
-<<<<<<< HEAD
     mesh = V0.mesh()
-    Vec_CG1 = VectorFunctionSpace(mesh, "CG", 1)
-    Vec_DG1 = VectorFunctionSpace(mesh, "DG", 1)
-    x = SpatialCoordinate(mesh)
-=======
-    # check that spaces are correct
-    mesh = DG1.mesh()
-    if DG1.extruded:
+    if V0.extruded:
         cell = mesh._base_mesh.ufl_cell().cellname()
         DG1_hori_elt = FiniteElement("DG", cell, 1, variant="equispaced")
         DG1_vert_elt = FiniteElement("DG", interval, 1, variant="equispaced")
@@ -571,62 +551,10 @@
     else:
         cell = mesh.ufl_cell().cellname()
         DG1_element = FiniteElement("DG", cell, 1, variant="equispaced")
-    scalar_DG1 = FunctionSpace(mesh, DG1_element)
-    vector_DG1 = VectorFunctionSpace(mesh, DG1_element)
-
-    # check DG1 field is correct
-    if type(DG1.ufl_element()) == VectorElement:
-        if DG1 != vector_DG1:
-            raise ValueError('The function space entered as vector DG1 is not vector DG1.')
-    elif DG1 != scalar_DG1:
-        raise ValueError('The function space entered as DG1 is not DG1.')
-
-    # STRATEGY
-    # We need to pass the boundary recoverer a field denoting the location
-    # of nodes on the boundary, which denotes the coordinates to adjust to be new effective
-    # coords. This field will be 1 for these coords and 0 otherwise.
-    # How do we do this?
-    # 1. Obtain a DG1 field which is 1 at all exterior DOFs by applying Dirichlet
-    #    boundary conditions. i.e. for cells in the bottom right corner of a domain:
-    #    ------- 0 ------- 0 ------- 1
-    #            |         |         ||
-    #            |         |         ||
-    #            |         |         ||
-    #    ======= 1 ======= 1 ======= 1
-    # 2. Obtain a field in DG1 that is 1 at exterior DOFs adjacent to the exterior
-    #    DOFs of V0 (i.e. the original space). For V0=DG0 there will be no exterior
-    #    DOFs, but could be if velocity is in RT or if there is a temperature space.
-    #    This is done by applying topological boundary conditions to a field in V0,
-    #    before interpolating these into DG1.
-    #    For instance, marking V0 DOFs with x, for rho and theta spaces this would give
-    #    ------- 0 ------- 0 ------- 0          ---x--- 0 ---x--- 0 ---x--- 0
-    #            |         |         ||                 |         |         ||
-    #       x    |    x    |    x    ||                 |         |         ||
-    #            |         |         ||                 |         |         ||
-    #    ======= 0 ======= 0 ======= 0          ===x=== 1 ===x=== 1 ===x=== 1
-    # 3. Obtain a field that is 1 at corners in 2D or along edges in 3D.
-    #    We do this by using that corners in 2D and edges in 3D are intersections
-    #    of edges/faces respectively. In 2D, this means that if a field which is 1 on a
-    #    horizontal edge is summed with a field that is 1 on a vertical edge, the
-    #    corner value will be 2. Subtracting the exterior DG1 field from step 1 leaves
-    #    a field that is 1 in the corner. This is generalised to 3D.
-    #    ------- 0 ------- 0    ------- 0 ------- 1    ------- 0 ------- 1    ------- 0 ------- 0
-    #            |         ||           |         ||           |         ||            |         ||
-    #            |         ||  +        |         ||  -        |         ||  =         |         ||
-    #            |         ||           |         ||           |         ||            |         ||
-    #    ======= 1 ======= 1    ======= 0 ======= 1    ======= 1 ======= 1     ======= 0 ======= 1
-    # 4. The field of coords to be adjusted is then found by the following formula:
-    #                            f1 + f3 - f2
-    #    where f1, f2 and f3 are the DG1 fields obtained from steps 1, 2 and 3.
-
-    # make DG1 field with 1 at all exterior coords
-    all_ext_in_DG1 = Function(DG1)
-    bcs = [DirichletBC(DG1, Constant(1.0), "on_boundary", method="geometric")]
-
-    if DG1.extruded:
-        bcs.append(DirichletBC(DG1, Constant(1.0), "top", method="geometric"))
-        bcs.append(DirichletBC(DG1, Constant(1.0), "bottom", method="geometric"))
->>>>>>> 27f1c8fa
+
+    Vec_CG1 = VectorFunctionSpace(mesh, "CG", 1)
+    Vec_DG1 = VectorFunctionSpace(mesh, DG1_element)
+    x = SpatialCoordinate(mesh)
 
     if V0.ufl_element().value_size() > 1:
         eff_coords_list = []
@@ -683,8 +611,19 @@
     """
 
     mesh = eff_coords.function_space().mesh()
-    VuDG1 = VectorFunctionSpace(mesh, "DG", 1)
     VuCG1 = VectorFunctionSpace(mesh, "CG", 1)
+
+    if VuCG1.extruded:
+        cell = mesh._base_mesh.ufl_cell().cellname()
+        DG1_hori_elt = FiniteElement("DG", cell, 1, variant="equispaced")
+        DG1_vert_elt = FiniteElement("DG", interval, 1, variant="equispaced")
+        DG1_element = TensorProductElement(DG1_hori_elt, DG1_vert_elt)
+    else:
+        cell = mesh.ufl_cell().cellname()
+        DG1_element = FiniteElement("DG", cell, 1, variant="equispaced")
+
+    VuDG1 = VectorFunctionSpace(mesh, DG1_element)
+
     x = SpatialCoordinate(mesh)
 
     if eff_coords.function_space() != VuDG1:
@@ -739,9 +678,9 @@
                                 SUM_EXT[0] = SUM_EXT[0] + ON_EXT[i]
                             end
                             """)
-    
+
     _num_ext_kernel = (num_ext_domain, num_ext_instructions)
-    
+
     # find number of external DOFs per cell
     par_loop(_num_ext_kernel, dx,
              {"SUM_EXT": (sum_exterior, WRITE),
