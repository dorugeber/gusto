--- conflicted
+++ resolved
@@ -2,15 +2,9 @@
 The recovery operators used for lowest-order advection schemes.
 """
 from gusto.configuration import logger
-<<<<<<< HEAD
-from firedrake import expression, function, Function, FunctionSpace, Projector, \
-    VectorFunctionSpace, SpatialCoordinate, as_vector, Constant, dx, Interpolator, \
-    quadrilateral, BrokenElement, interval, TensorProductElement, FiniteElement
-=======
 from firedrake import (expression, function, Function, FunctionSpace, Projector,
                        VectorFunctionSpace, SpatialCoordinate, as_vector, Constant,
-                       dx, Interpolator, quadrilateral)
->>>>>>> 00d9b8b0
+                       dx, Interpolator, quadrilateral, BrokenElement, interval, FiniteElement)
 from firedrake.utils import cached_property
 from firedrake.parloops import par_loop, READ, INC, RW
 from pyop2 import ON_TOP, ON_BOTTOM
