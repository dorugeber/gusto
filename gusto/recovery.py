"""
The recovery operators used for lowest-order advection schemes.
"""
from firedrake import (expression, function, Function, FunctionSpace, Projector,
                       VectorFunctionSpace, SpatialCoordinate, as_vector,
                       dx, Interpolator, BrokenElement, interval, Constant,
                       TensorProductElement, FiniteElement, DirichletBC,
                       VectorElement)
from firedrake.utils import cached_property
<<<<<<< HEAD
from firedrake.parloops import par_loop, READ, INC, RW
from gusto.transport_equation import is_dg
=======
from firedrake.parloops import par_loop, READ, INC, WRITE
>>>>>>> 066b9626
from pyop2 import ON_TOP, ON_BOTTOM
import ufl
import numpy as np

__all__ = ["Averager", "Boundary_Recoverer", "Recoverer"]


class Averager(object):
    """
    An object that 'recovers' a low order field (e.g. in DG0)
    into a higher order field (e.g. in CG1).
    The code is essentially that of the Firedrake Projector
    object, using the "average" method, and could possibly
    be replaced by it if it comes into the master branch.

    :arg v: the :class:`ufl.Expr` or
         :class:`.Function` to project.
    :arg v_out: :class:`.Function` to put the result in.
    """

    def __init__(self, v, v_out):

        if isinstance(v, expression.Expression) or not isinstance(v, (ufl.core.expr.Expr, function.Function)):
            raise ValueError("Can only recover UFL expression or Functions not '%s'" % type(v))

        # Check shape values
        if v.ufl_shape != v_out.ufl_shape:
            raise RuntimeError('Shape mismatch between source %s and target function spaces %s in project' % (v.ufl_shape, v_out.ufl_shape))

        self._same_fspace = (isinstance(v, function.Function) and v.function_space() == v_out.function_space())
        self.v = v
        self.v_out = v_out
        self.V = v_out.function_space()

        # Check the number of local dofs
        if self.v_out.function_space().finat_element.space_dimension() != self.v.function_space().finat_element.space_dimension():
            raise RuntimeError("Number of local dofs for each field must be equal.")

        # NOTE: Any bcs on the function self.v should just work.
        # Loop over node extent and dof extent
        shapes = {"i": self.V.finat_element.space_dimension(),
                  "j": np.prod(self.V.shape, dtype=int)}
        # Averaging kernel
        self._average_kernel = """
        for (int i=0; i<{i}; ++i)
            for (int j=0; j<{j}; ++j)
                vo[i*{j} + j] += v[i*{j} + j]/w[i*{j} + j];
        """.format(**shapes)

    @cached_property
    def _weighting(self):
        """
        Generates a weight function for computing a projection via averaging.
        """
        w = Function(self.V)
        shapes = {"i": self.V.finat_element.space_dimension(),
                  "j": np.prod(self.V.shape, dtype=int)}
        weight_kernel = """
        for (int i=0; i<{i}; ++i)
            for (int j=0; j<{j}; ++j)
                w[i*{j} + j] += 1.0;
        """.format(**shapes)

        par_loop(weight_kernel, ufl.dx, {"w": (w, INC)})
        return w

    def project(self):
        """
        Apply the recovery.
        """

        # Ensure that the function being populated is zeroed out
        self.v_out.dat.zero()
        par_loop(self._average_kernel, ufl.dx, {"vo": (self.v_out, INC),
                                                "w": (self._weighting, READ),
                                                "v": (self.v, READ)})
        return self.v_out


class Boundary_Recoverer(object):
    """
    An object that performs a `recovery` process at the domain
    boundaries that has second order accuracy. This is necessary
    because the :class:`Averager` object does not recover a field
    with sufficient accuracy at the boundaries.

    The strategy is to minimise the curvature of the function in
    the boundary cells, subject to the constraints of conserved
    mass and continuity on the interior facets. The quickest way
    to perform this is by using the analytic solution and a parloop.

    Currently this is only implemented for the (DG0, DG1, CG1)
    set of spaces, and only on a `PeriodicIntervalMesh` or
    'PeriodicUnitIntervalMesh` that has been extruded.

    :arg v_CG1: the continuous function after the first recovery
             is performed. Should be in CG1. This is correct
             on the interior of the domain.
    :arg v_DG1: the function to be output. Should be in DG1.
    :arg method: string giving the method used for the recovery.
             Valid options are 'dynamics' and 'physics'.
    :arg coords_to_adjust: a DG1 field containing 1 at locations of
                           coords that must be adjusted to give they
                           effective coords.
    """

    def __init__(self, v_CG1, v_DG1, method='physics', coords_to_adjust=None):

        self.v_DG1 = v_DG1
        self.v_CG1 = v_CG1
        self.coords_to_adjust = coords_to_adjust

        self.method = method
        mesh = v_CG1.function_space().mesh()
        VDG0 = FunctionSpace(mesh, "DG", 0)
        VCG1 = FunctionSpace(mesh, "CG", 1)
        VDG1 = FunctionSpace(mesh, "DG", 1)

        # check function spaces of functions
        if self.method == 'dynamics':
            if v_CG1.function_space() != VCG1:
                raise NotImplementedError("This boundary recovery method requires v1 to be in CG1.")
            if v_DG1.function_space() != VDG1:
                raise NotImplementedError("This boundary recovery method requires v_out to be in DG1.")
            # check whether mesh is valid
            if mesh.topological_dimension() == 2:
                # if mesh is extruded then we're fine, but if not needs to be quads
                if not VDG0.extruded and mesh.ufl_cell().cell_name() != 'quadrilateral':
                    raise NotImplementedError('For 2D meshes this recovery method requires that elements are quadrilaterals')
            elif mesh.topological_dimension() == 3:
                # assume that 3D mesh is extruded
                if mesh._base_mesh.ufl_cell().cellname() != 'quadrilateral':
                    raise NotImplementedError('For 3D extruded meshes this recovery method requires a base mesh with quadrilateral elements')
            elif mesh.topological_dimension() != 1:
                raise NotImplementedError('This boundary recovery is implemented only on certain classes of mesh.')
            if coords_to_adjust is None:
                raise ValueError('Need coords_to_adjust field for dynamics boundary methods')

        elif self.method == 'physics':
            # check that mesh is valid -- must be an extruded mesh
            if not VDG0.extruded:
                raise NotImplementedError('The physics boundary method only works on extruded meshes')
            # base spaces
            cell = mesh._base_mesh.ufl_cell().cellname()
            w_hori = FiniteElement("DG", cell, 0)
            w_vert = FiniteElement("CG", interval, 1)
            # build element
            theta_element = TensorProductElement(w_hori, w_vert)
            # spaces
            Vtheta = FunctionSpace(mesh, theta_element)
            Vtheta_broken = FunctionSpace(mesh, BrokenElement(theta_element))
            if v_CG1.function_space() != Vtheta:
                raise ValueError("This boundary recovery method requires v_CG1 to be in DG0xCG1 TensorProductSpace.")
            if v_DG1.function_space() != Vtheta_broken:
                raise ValueError("This boundary recovery method requires v_DG1 to be in the broken DG0xCG1 TensorProductSpace.")
        else:
            raise ValueError("Specified boundary_method % not valid" % self.method)

        VuDG1 = VectorFunctionSpace(VDG0.mesh(), "DG", 1)
<<<<<<< HEAD
        x = SpatialCoordinate(VDG0.mesh())
        self.interpolator = Interpolator(self.v_CG1, self.v_DG1)

        if self.method == 'dynamics':

            # STRATEGY
            # obtain a coordinate field for all the nodes
            VuDG1 = VectorFunctionSpace(mesh, "DG", 1)
            self.act_coords = Function(VuDG1).project(x)  # actual coordinates
            self.eff_coords = Function(VuDG1).project(x)  # effective coordinates

            find_effective_coords_kernel = """
            int dim = %d;

            /* find num of DOFs to adjust in this cell, DG1 */
            int sum_V1_ext = 0;
            for (int i=0; i<%d; ++i) {
            sum_V1_ext += round(EXT_V1[i][0]);}

            /* only do adjustment in cells with at least one DOF to adjust */
            if (sum_V1_ext > 0) {

            /* find max dist */
            float max_dist = 0;
            for (int i=0; i<%d; ++i){
            for (int j=0; j<%d; ++j) {
            float dist = 0;
            for (int k=0; k<dim; ++k) {
            dist += pow(ACT_COORDS[i][k] - ACT_COORDS[j][k], 2);}
            dist = pow(dist, 0.5);
            max_dist = fmax(dist, max_dist);}}

            /* loop through DOFs in cell and find which ones to adjust */
            for (int i=0; i<%d; ++i) {
            if (round(EXT_V1[i][0]) == 1){

            /* find closest interior node */
            float min_dist = max_dist;
            int index = -1;
            for (int j=0; j<%d; ++j) {
            if (round(EXT_V1[j][0]) == 0) {
            float dist = 0;
            for (int k=0; k<dim; ++k) {
            dist += pow(ACT_COORDS[i][k] - ACT_COORDS[j][k], 2);}
            dist = pow(dist, 0.5);
            if (dist <= min_dist) {
            min_dist = dist;
            index = j;}}}

            /* adjust coordinate */
            for (int j=0; j<dim; ++j) {
            EFF_COORDS[i][j] = 0.5 * (ACT_COORDS[i][j] + ACT_COORDS[index][j]);
            }
            }
            }
=======
        x, z = SpatialCoordinate(VDG0.mesh())
        self.coords = Function(VuDG1).project(as_vector([x, z]))
        self.interpolator = Interpolator(self.v1, self.v_out)

        # check that we're using quads on extruded mesh -- otherwise it will fail!
        if not VDG0.extruded and VDG0.ufl_element().cell() != quadrilateral:
            raise NotImplementedError("This code only works on extruded quadrilateral meshes.")

        logger.warning('This boundary recovery method is bespoke: it should only be used extruded meshes based on a periodic interval in 2D.')

        self.right = Function(VDG0)

        if self.method == 'density':
            # make DG0 field that is one in rightmost cells, but zero otherwise
            # this is done as the DOF numbering is different in the rightmost cells
            max_coord = Function(VDG0).interpolate(Constant(np.max(self.coords.dat.data[:, 0])))

            right_kernel = """
            if (fmax(COORDS[0], fmax(COORDS[2], COORDS[2*2])) == MAX[0])
                RIGHT[0] = 1.0;
            """
            par_loop(right_kernel, dx,
                     args={"COORDS": (self.coords, READ),
                           "MAX": (max_coord, READ),
                           "RIGHT": (self.right, WRITE)})

            self.bottom_kernel = """
            if (RIGHT[0] == 1.0)
            {
            float x = COORDS[2*2] - COORDS[0];
            float y = COORDS[2*1 + 1] - COORDS[1];
            float a = CG1[3];
            float b = CG1[1];
            float c = DG0[0];
            DG1[1] = a;
            DG1[3] = b;
            DG1[2] = (1.0 / (pow(x, 2.0) + 4.0 * pow(y, 2.0))) * (-3.0 * a * pow(y, 2.0) - b * pow(x, 2.0) - b * pow(y, 2.0) + 2.0 * c * pow(x, 2.0) + 8.0 * c * pow(y, 2.0));
            DG1[0] = 4.0 * c - b - a - DG1[2];
            }
            else
            {
            float x = COORDS[1*2 + 0] - COORDS[3*2 + 0];
            float y = COORDS[3*2 + 1] - COORDS[2*2 + 1];
            float a = CG1[1];
            float b = CG1[3];
            float c = DG0[0];
            DG1[3] = a;
            DG1[1] = b;
            DG1[0] = (1.0 / (pow(x, 2.0) + 4.0 * pow(y, 2.0))) * (-3.0 * a * pow(y, 2.0) - b * pow(x, 2.0) - b * pow(y, 2.0) + 2.0 * c * pow(x, 2.0) + 8.0 * c * pow(y, 2.0));
            DG1[2] = 4.0 * c - b - a - DG1[0];
>>>>>>> 066b9626
            }

<<<<<<< HEAD
            /* else do nothing */

            """ % ((np.prod(VuDG1.shape),) * 1 + (self.v_DG1.function_space().finat_element.space_dimension(), ) * 5)

            par_loop(find_effective_coords_kernel, dx,
                     args={"EXT_V1": (self.coords_to_adjust, READ),
                           "ACT_COORDS": (self.act_coords, READ),
                           "EFF_COORDS": (self.eff_coords, RW)})

            self.gaussian_elimination_kernel = """
            int n = %d;
            /* do gaussian elimination to find constants in linear expansion */
            /* trying to solve A*a = f for a, where A is a matrix */
            double A[%d][%d], a[%d], f[%d], c;
            double A_max, temp_A, temp_f;
            int i_max, i, j, k;

            /* find number of exterior nodes per cell */
            int sum_V1_ext = 0;
            for (int i=0; i<%d; i++) {
            sum_V1_ext += round(EXT_V1[i][0]);}

            /* ask if there are any exterior nodes */
            if (sum_V1_ext > 0) {

            /* fill A and f with their values */
            for (i=0; i<%d; i++) {
            f[i] = DG1[i][0];
            A[i][0] = 1.0;
            A[i][1] = EFF_COORDS[i][0];
            if (n == 4 || n == 8){
            A[i][2] = EFF_COORDS[i][1];
            A[i][3] = EFF_COORDS[i][0] * EFF_COORDS[i][1];
            if (n == 8){
            A[i][4] = EFF_COORDS[i][2];
            A[i][5] = EFF_COORDS[i][0] * EFF_COORDS[i][2];
            A[i][6] = EFF_COORDS[i][1] * EFF_COORDS[i][2];
            A[i][7] = EFF_COORDS[i][0] * EFF_COORDS[i][1] * EFF_COORDS[i][2];}}}

            /* do Gaussian elimination */
            for (i=0; i<%d-1; i++) {
            /* loop through rows and columns */
            A_max = fabs(A[i][i]);
            i_max = i;

            /* find max value in ith column */
            for (j=i+1; j<%d; j++){
            if (fabs(A[j][i]) > A_max) { /* loop through rows below ith row */
            A_max = fabs(A[j][i]);
            i_max = j;}}

            /* swap rows to get largest value in ith column on top */
            if (i_max != i){
            temp_f = f[i];
            f[i] = f[i_max];
            f[i_max] = temp_f;
            for (k=i; k<%d; k++) {
            temp_A = A[i][k];
            A[i][k] = A[i_max][k];
            A[i_max][k] = temp_A;}}

            /* now scale rows below to eliminate lower diagonal values */
            for (j=i+1; j<%d; j++) {
            c = -A[j][i] / A[i][i];
            for (k=i; k<%d; k++){
            A[j][k] += c * A[i][k];}
            f[j] += c * f[i];}}

            /* do back-substitution to acquire solution */
            for (i=0; i<%d; i++){
            j = n-i-1;
            a[j] = f[j];
            for(k=j+1; k<=%d; ++k) {
            a[j] -= A[j][k] * a[k];}
            a[j] = a[j] / A[j][j];
            }

            /* extrapolate solution using new coordinates */
            for (i=0; i<%d; i++) {
            if (n == 2){
            DG1[i][0] = a[0] + a[1]*ACT_COORDS[i][0];
            }
            else if (n == 4){
            DG1[i][0] = a[0] + a[1]*ACT_COORDS[i][0] + a[2]*ACT_COORDS[i][1] + a[3]*ACT_COORDS[i][0]*ACT_COORDS[i][1];
=======
            self.top_kernel = """
            if (RIGHT[0] == 1.0)
            {
            float x = COORDS[2*2 + 0] - COORDS[0*2 + 0];
            float y = COORDS[1*2 + 1] - COORDS[0*2 + 1];
            float a = CG1[2];
            float b = CG1[0];
            float c = DG0[0];
            DG1[2] = a;
            DG1[0] = b;
            DG1[3] = (1.0 / (pow(x, 2.0) + 4.0 * pow(y, 2.0))) * (-3.0 * a * pow(y, 2.0) - b * pow(x, 2.0) - b * pow(y, 2.0) + 2.0 * c * pow(x, 2.0) + 8.0 * c * pow(y, 2.0));
            DG1[1] = 4.0 * c - b - a - DG1[3];
            }
            else
            {
            float x = COORDS[0*2 + 0] - COORDS[2*2 + 0];
            float y = COORDS[3*2 + 1] - COORDS[2*2 + 1];
            float a = CG1[2];
            float b = CG1[0];
            float c = DG0[0];
            DG1[0] = a;
            DG1[2] = b;
            DG1[3] = (1.0 / (pow(x, 2.0) + 4.0 * pow(y, 2.0))) * (-3.0 * a * pow(y, 2.0) - b * pow(x, 2.0) - b * pow(y, 2.0) + 2.0 * c * pow(x, 2.0) + 8.0 * c * pow(y, 2.0));
            DG1[1] = 4.0 * c - b - a - DG1[3];
>>>>>>> 066b9626
            }
            else if (n == 8){
            DG1[i][0] = a[0] + a[1]*ACT_COORDS[i][0] + a[2]*ACT_COORDS[i][1] + a[4]*ACT_COORDS[i][2] + a[3]*ACT_COORDS[i][0]*ACT_COORDS[i][1] + a[5]*ACT_COORDS[i][0]*ACT_COORDS[i][2] + a[6]*ACT_COORDS[i][1]*ACT_COORDS[i][2] + a[7]*ACT_COORDS[i][0]*ACT_COORDS[i][1]*ACT_COORDS[i][2];
            }}
            }
            /* do nothing if there are no exterior nodes */
            """ % ((self.v_DG1.function_space().finat_element.space_dimension(), )*15)

        elif self.method == 'physics':
            self.bottom_kernel = """
<<<<<<< HEAD
            DG1[0][0] = CG1[1][0] - 2 * (CG1[1][0] - CG1[0][0]);
            DG1[1][0] = CG1[1][0];
            """

            self.top_kernel = """
            DG1[1][0] = CG1[0][0] - 2 * (CG1[0][0] - CG1[1][0]);
            DG1[0][0] = CG1[0][0];
=======
            DG1[0] = CG1[1] - 2 * (CG1[1] - DG0[0]);
            DG1[1] = CG1[1];
            """

            self.top_kernel = """
            DG1[1] = CG1[0] - 2 * (CG1[0] - DG0[0]);
            DG1[0] = CG1[0];
>>>>>>> 066b9626
            """

    def apply(self):
        self.interpolator.interpolate()
<<<<<<< HEAD
        if self.method == 'physics':
            par_loop(self.bottom_kernel, dx,
                     args={"DG1": (self.v_DG1, RW),
                           "CG1": (self.v_CG1, READ)},
                     iterate=ON_BOTTOM)

            par_loop(self.top_kernel, dx,
                     args={"DG1": (self.v_DG1, RW),
                           "CG1": (self.v_CG1, READ)},
                     iterate=ON_TOP)
        else:
            par_loop(self.gaussian_elimination_kernel, dx,
                     args={"DG1": (self.v_DG1, RW),
                           "ACT_COORDS": (self.act_coords, READ),
                           "EFF_COORDS": (self.eff_coords, READ),
                           "EXT_V1": (self.coords_to_adjust, READ)})
=======
        par_loop(self.bottom_kernel, dx,
                 args={"DG1": (self.v_out, WRITE),
                       "CG1": (self.v1, READ),
                       "DG0": (self.v0, READ),
                       "COORDS": (self.coords, READ),
                       "RIGHT": (self.right, READ)},
                 iterate=ON_BOTTOM)

        par_loop(self.top_kernel, dx,
                 args={"DG1": (self.v_out, WRITE),
                       "CG1": (self.v1, READ),
                       "DG0": (self.v0, READ),
                       "COORDS": (self.coords, READ),
                       "RIGHT": (self.right, READ)},
                 iterate=ON_TOP)
>>>>>>> 066b9626


class Recoverer(object):
    """
    An object that 'recovers' a field from a low order space
    (e.g. DG0) into a higher order space (e.g. CG1). This encompasses
    the process of interpolating first to a the right space before
    using the :class:`Averager` object, and also automates the
    boundary recovery process. If no boundary method is specified,
    this simply performs the action of the :class: `Averager`.

    :arg v_in: the :class:`ufl.Expr` or
         :class:`.Function` to project. (e.g. a VDG0 function)
    :arg v_out: :class:`.Function` to put the result in. (e.g. a CG1 function)
    :arg VDG: optional :class:`.FunctionSpace`. If not None, v_in is interpolated
         to this space first before recovery happens.
    :arg boundary_method: a string defining which type of method needs to be
         used at the boundaries. Valid options are 'density', 'velocity' or 'physics'.
    """

    def __init__(self, v_in, v_out, VDG=None, boundary_method=None):

        # check if v_in is valid
        if isinstance(v_in, expression.Expression) or not isinstance(v_in, (ufl.core.expr.Expr, function.Function)):
            raise ValueError("Can only recover UFL expression or Functions not '%s'" % type(v_in))

        self.v_in = v_in
        self.v_out = v_out
        self.V = v_out.function_space()
        if VDG is not None:
            self.v = Function(VDG)
            self.interpolator = Interpolator(v_in, self.v)
        else:
            self.v = v_in
            self.interpolator = None

        self.VDG = VDG
        self.boundary_method = boundary_method
        self.averager = Averager(self.v, self.v_out)

        # check boundary method options are valid
        if boundary_method is not None:
            if boundary_method != 'scalar' and boundary_method != 'vector' and boundary_method != 'physics':
                raise ValueError("Specified boundary_method %s not valid" % boundary_method)
            if VDG is None:
                raise ValueError("If boundary_method is specified, VDG also needs specifying.")

            # now specify things that we'll need if we are doing boundary recovery
            if boundary_method == 'physics':
                # check dimensions
                if self.V.value_size != 1:
                    raise ValueError('This method only works for scalar functions.')
                self.boundary_recoverer = Boundary_Recoverer(self.v_out, self.v, method='physics')
            else:

                mesh = self.V.mesh()
                V0_brok = FunctionSpace(mesh, BrokenElement(self.v_in.ufl_element()))
                VDG1 = FunctionSpace(mesh, "DG", 1)
                VCG1 = FunctionSpace(mesh, "CG", 1)

                if boundary_method == 'scalar':
                    # check dimensions
                    if self.V.value_size != 1:
                        raise ValueError('This method only works for scalar functions.')

                    VCG2 = FunctionSpace(mesh, "CG", 2)
                    coords_to_adjust = find_coords_to_adjust(V0_brok, VDG1, VCG1, VCG2)

                    self.boundary_recoverer = Boundary_Recoverer(self.v_out, self.v,
                                                                 coords_to_adjust=coords_to_adjust,
                                                                 method='dynamics')
                elif boundary_method == 'vector':
                    # check dimensions
                    if self.V.value_size != 2 and self.V.value_size != 3:
                        raise NotImplementedError('This method only works for 2D or 3D vector functions.')

                    VuCG1 = VectorFunctionSpace(mesh, "CG", 1)
                    VuCG2 = VectorFunctionSpace(mesh, "CG", 2)
                    VuDG1 = VectorFunctionSpace(mesh, "DG", 1)
                    coords_to_adjust = find_coords_to_adjust(V0_brok, VuDG1, VuCG1, VuCG2)

                    # now, break the problem down into components
                    v_scalars = []
                    v_out_scalars = []
                    self.boundary_recoverers = []
                    self.project_to_scalars_CG = []
                    self.extra_averagers = []
                    coords_to_adjust_list = []
                    for i in range(self.V.value_size):
                        v_scalars.append(Function(VDG1))
                        v_out_scalars.append(Function(VCG1))
                        coords_to_adjust_list.append(Function(VDG1).project(coords_to_adjust[i]))
                        self.project_to_scalars_CG.append(Projector(self.v_out[i], v_out_scalars[i]))
                        self.boundary_recoverers.append(Boundary_Recoverer(v_out_scalars[i], v_scalars[i],
                                                                           method='dynamics',
                                                                           coords_to_adjust=coords_to_adjust_list[i]))
                        # need an extra averager that works on the scalar fields rather than the vector one
                        self.extra_averagers.append(Averager(v_scalars[i], v_out_scalars[i]))

                    # the boundary recoverer needs to be done on a scalar fields
                    # so need to extract component and restore it after the boundary recovery is done
                    self.project_to_vector = Projector(as_vector(v_out_scalars), self.v_out)

    def project(self):
        """
        Perform the fully specified recovery.
        """

        if self.interpolator is not None:
            self.interpolator.interpolate()
        self.averager.project()
        if self.boundary_method is not None:
            if self.boundary_method == 'vector':
                for i in range(self.V.value_size):
                    self.project_to_scalars_CG[i].project()
                    self.boundary_recoverers[i].apply()
                    self.extra_averagers[i].project()
                self.project_to_vector.project()
            elif self.boundary_method == 'scalar' or self.boundary_method == 'physics':
                self.boundary_recoverer.apply()
                self.averager.project()
        return self.v_out


def find_number_of_exterior_DOFs_per_cell(field, output):
    """
    Finds the number of DOFs on the domain exterior
    per cell and stores it in a DG0 field.

    :arg field: the input field, containing a 1 at each
                exterior DOF and a 0 at each interior DOF.
    :arg output: a DG0 field to be output to.
    """

    shapes = field.function_space().finat_element.space_dimension()
    kernel = """
    for (int i=0; i<%d; ++i) {
    DG0[0][0] += ext[0][i];}
    """ % shapes

    par_loop(kernel, dx,
             args={"DG0": (output, RW),
                   "ext": (field, READ)})


def find_coords_to_adjust(V0_brok, DG1, CG1, CG2):
    """
    This function finds the coordinates that need to be adjusted
    for the recovery at the boundary. These are assigned by a 1,
    while all coordinates to be left unchanged are assigned a 0.
    This field is returned as a DG1 field.
    Fields can be scalar or vector.

    :arg V0_brok: the broken space of the original field (before recovery).
    :arg DG1: a DG1 space, in which the boundary recovery will happen.
    :arg CG1: a CG1 space, in which the recovered field lies.
    :arg CG2: a CG2 space.
    """

    # check that spaces are correct
    mesh = DG1.mesh()
    # check V0_brok is fully discontinuous
    if not is_dg(V0_brok):
        raise ValueError('Need V0_brok to be a fully discontinuous space.')
    # check DG1, CG1 and CG2 fields are correct
    for space, family, degree in zip((DG1, CG1, CG2), ("DG", "CG", "CG"), (1, 1, 2)):
        if type(space.ufl_element()) == VectorElement:
            if space != VectorFunctionSpace(mesh, family, degree):
                raise ValueError('The function space entered as vector %s%s is not vector %s%s.' % (family, degree, family, degree))
        elif space != FunctionSpace(mesh, family, degree):
            raise ValueError('The function space entered as %s%s is not %s%s.' % (family, degree, family, degree))

    # STRATEGY
    # We need to pass the boundary recoverer a field denoting the location
    # of nodes on the boundary, which their coordinates adjusting to new effective
    # coords. This field will be 1 for these coords and 0 otherwise.
    # How do we do this?
    # 1. Obtain a DG1 field which is 1 at all exterior DOFs by applying Dirichlet
    #    boundary conditions.
    # 2. Obtain a field in DG1 that is 1 at exterior DOFs neighbouring the exterior
    #    values of V0 (i.e. the original space). For V0=DG0 there will be no exterior
    #    values, but could be if velocity is in RT or if there is a temperature space.
    #    This requires a couple of steps:
    #    a) Obtain a CG2 field with all the correct exterior values. CG2 is chosen because
    #       all DOFs in V0 should have a DOF at the same position in CG2.
    #    b) Project this down into V0,  which should give a good approximation to
    #       having an exterior field in V0, although values will not be 1 necessarily.
    #       Projection is required because interpolation is not supported for fields
    #       whose values aren't pointwise evaluations (i.e. velocity spaces).
    #    c) Interpolate these values into DG1, so this field is correctly represented
    #       at the same points as the exterior field.
    #    d) Because of the projection step, values will not necessarily be 1.
    #       Values that should be 1 *should* be over 1/2 (found by trial and error!),
    #       and we correct each point individually so that they become 1 or 0.
    # 3. Obtain a field that is 1 at corners in 2D or along edges in 3D.
    #    We do this by using that corners in 2D and edges in 3D are intersections
    #    of edges/faces respectively. In 2D, this means that if a field which is 1 on a
    #    horizontal edge is summed with a field that is 1 on a vertical edge, the
    #    corner value will be 2. Subtracting the exterior DG1 field from step 1 leaves
    #    a field that is 1 in the corner. This is generalised to 3D.
    # 4. The field of coords to be adjusted is then found by the following formula:
    #                            f1 + f3 - f2
    #    where f1, f2 and f3 are the DG1 fields obtained from steps 1, 2 and 3.

    # make DG1 field with 1 at all exterior coords
    all_ext_in_DG1 = Function(DG1)
    bcs = [DirichletBC(DG1, Constant(1.0), "on_boundary", method="geometric")]

    if DG1.extruded:
        bcs.append(DirichletBC(DG1, Constant(1.0), "top", method="geometric"))
        bcs.append(DirichletBC(DG1, Constant(1.0), "bottom", method="geometric"))

    for bc in bcs:
        bc.apply(all_ext_in_DG1)

    # make DG1 field with 1 at coords surrounding exterior coords of V0
    # first do it in CG2, as this should contain all DOFs of V0 and DG1
    all_ext_in_CG2 = Function(CG2)
    bcs = [DirichletBC(CG2, Constant(1.0), "on_boundary", method="geometric")]

    if CG2.extruded:
        bcs.append(DirichletBC(CG2, Constant(1.0), "top", method="geometric"))
        bcs.append(DirichletBC(CG2, Constant(1.0), "bottom", method="geometric"))

    for bc in bcs:
        bc.apply(all_ext_in_CG2)

    approx_ext_in_V0 = Function(V0_brok).project(all_ext_in_CG2)
    approx_V0_ext_in_DG1 = Function(DG1).interpolate(approx_ext_in_V0)

    # now do horrible hack to get back to 1s and 0s
    for (i, point) in enumerate(approx_V0_ext_in_DG1.dat.data[:]):
        if type(DG1.ufl_element()) == VectorElement:
            for (j, p) in enumerate(point):
                if p > 0.5:
                    approx_V0_ext_in_DG1.dat.data[i][j] = 1
                else:
                    approx_V0_ext_in_DG1.dat.data[i][j] = 0
        else:
            if point > 0.5:
                approx_V0_ext_in_DG1.dat.data[i] = 1
            else:
                approx_V0_ext_in_DG1.dat.data[i] = 0

    corners_in_DG1 = Function(DG1)
    if DG1.mesh().topological_dimension() == 2:
        if DG1.extruded:
            DG1_ext_hori = Function(DG1)
            DG1_ext_vert = Function(DG1)
            hori_bcs = [DirichletBC(DG1, Constant(1.0), "top", method="geometric"),
                        DirichletBC(DG1, Constant(1.0), "bottom", method="geometric")]
            vert_bc = DirichletBC(DG1, Constant(1.0), "on_boundary", method="geometric")
            for bc in hori_bcs:
                bc.apply(DG1_ext_hori)

            vert_bc.apply(DG1_ext_vert)
            corners_in_DG1.assign(DG1_ext_hori + DG1_ext_vert - all_ext_in_DG1)

        else:
            # we don't know whether its periodic or in how many directions
            DG1_ext_x = Function(DG1)
            DG1_ext_y = Function(DG1)
            x_bcs = [DirichletBC(DG1, Constant(1.0), 1, method="geometric"),
                     DirichletBC(DG1, Constant(1.0), 2, method="geometric")]
            y_bcs = [DirichletBC(DG1, Constant(1.0), 3, method="geometric"),
                     DirichletBC(DG1, Constant(1.0), 4, method="geometric")]

            # there is no easy way to know if the mesh is periodic or in which
            # directions, so we must use a try here
            # LookupError is the error for asking for a boundary number that doesn't exist
            try:
                for bc in x_bcs:
                    bc.apply(DG1_ext_x)
            except LookupError:
                pass
            try:
                for bc in y_bcs:
                    bc.apply(DG1_ext_y)
            except LookupError:
                pass

            corners_in_DG1.assign(DG1_ext_x + DG1_ext_y - all_ext_in_DG1)

    elif DG1.mesh().topological_dimension() == 3:
        DG1_vert_x = Function(DG1)
        DG1_vert_y = Function(DG1)
        DG1_hori = Function(DG1)
        x_bcs = [DirichletBC(DG1, Constant(1.0), 1, method="geometric"),
                 DirichletBC(DG1, Constant(1.0), 2, method="geometric")]
        y_bcs = [DirichletBC(DG1, Constant(1.0), 3, method="geometric"),
                 DirichletBC(DG1, Constant(1.0), 4, method="geometric")]
        hori_bcs = [DirichletBC(DG1, Constant(1.0), "top", method="geometric"),
                    DirichletBC(DG1, Constant(1.0), "bottom", method="geometric")]

        # there is no easy way to know if the mesh is periodic or in which
        # directions, so we must use a try here
        # LookupError is the error for asking for a boundary number that doesn't exist
        try:
            for bc in x_bcs:
                bc.apply(DG1_vert_x)
        except LookupError:
            pass

        try:
            for bc in y_bcs:
                bc.apply(DG1_vert_y)
        except LookupError:
            pass

        for bc in hori_bcs:
            bc.apply(DG1_hori)

        corners_in_DG1.assign(DG1_vert_x + DG1_vert_y + DG1_hori - all_ext_in_DG1)

    coords_to_correct = Function(DG1).assign(corners_in_DG1 + all_ext_in_DG1 - approx_V0_ext_in_DG1)
    for (i, point) in enumerate(coords_to_correct.dat.data[:]):
        if type(DG1.ufl_element()) == VectorElement:
            for (j, p) in enumerate(point):
                if p > 0.5:
                    coords_to_correct.dat.data[i][j] = 1
                else:
                    coords_to_correct.dat.data[i][j] = 0
        else:
            if point > 0.5:
                coords_to_correct.dat.data[i] = 1
            else:
                coords_to_correct.dat.data[i] = 0

    return coords_to_correct<|MERGE_RESOLUTION|>--- conflicted
+++ resolved
@@ -7,12 +7,8 @@
                        TensorProductElement, FiniteElement, DirichletBC,
                        VectorElement)
 from firedrake.utils import cached_property
-<<<<<<< HEAD
-from firedrake.parloops import par_loop, READ, INC, RW
+from firedrake.parloops import par_loop, READ, INC, WRITE
 from gusto.transport_equation import is_dg
-=======
-from firedrake.parloops import par_loop, READ, INC, WRITE
->>>>>>> 066b9626
 from pyop2 import ON_TOP, ON_BOTTOM
 import ufl
 import numpy as np
@@ -172,7 +168,6 @@
             raise ValueError("Specified boundary_method % not valid" % self.method)
 
         VuDG1 = VectorFunctionSpace(VDG0.mesh(), "DG", 1)
-<<<<<<< HEAD
         x = SpatialCoordinate(VDG0.mesh())
         self.interpolator = Interpolator(self.v_CG1, self.v_DG1)
 
@@ -228,61 +223,8 @@
             }
             }
             }
-=======
-        x, z = SpatialCoordinate(VDG0.mesh())
-        self.coords = Function(VuDG1).project(as_vector([x, z]))
-        self.interpolator = Interpolator(self.v1, self.v_out)
-
-        # check that we're using quads on extruded mesh -- otherwise it will fail!
-        if not VDG0.extruded and VDG0.ufl_element().cell() != quadrilateral:
-            raise NotImplementedError("This code only works on extruded quadrilateral meshes.")
-
-        logger.warning('This boundary recovery method is bespoke: it should only be used extruded meshes based on a periodic interval in 2D.')
-
-        self.right = Function(VDG0)
-
-        if self.method == 'density':
-            # make DG0 field that is one in rightmost cells, but zero otherwise
-            # this is done as the DOF numbering is different in the rightmost cells
-            max_coord = Function(VDG0).interpolate(Constant(np.max(self.coords.dat.data[:, 0])))
-
-            right_kernel = """
-            if (fmax(COORDS[0], fmax(COORDS[2], COORDS[2*2])) == MAX[0])
-                RIGHT[0] = 1.0;
-            """
-            par_loop(right_kernel, dx,
-                     args={"COORDS": (self.coords, READ),
-                           "MAX": (max_coord, READ),
-                           "RIGHT": (self.right, WRITE)})
-
-            self.bottom_kernel = """
-            if (RIGHT[0] == 1.0)
-            {
-            float x = COORDS[2*2] - COORDS[0];
-            float y = COORDS[2*1 + 1] - COORDS[1];
-            float a = CG1[3];
-            float b = CG1[1];
-            float c = DG0[0];
-            DG1[1] = a;
-            DG1[3] = b;
-            DG1[2] = (1.0 / (pow(x, 2.0) + 4.0 * pow(y, 2.0))) * (-3.0 * a * pow(y, 2.0) - b * pow(x, 2.0) - b * pow(y, 2.0) + 2.0 * c * pow(x, 2.0) + 8.0 * c * pow(y, 2.0));
-            DG1[0] = 4.0 * c - b - a - DG1[2];
-            }
-            else
-            {
-            float x = COORDS[1*2 + 0] - COORDS[3*2 + 0];
-            float y = COORDS[3*2 + 1] - COORDS[2*2 + 1];
-            float a = CG1[1];
-            float b = CG1[3];
-            float c = DG0[0];
-            DG1[3] = a;
-            DG1[1] = b;
-            DG1[0] = (1.0 / (pow(x, 2.0) + 4.0 * pow(y, 2.0))) * (-3.0 * a * pow(y, 2.0) - b * pow(x, 2.0) - b * pow(y, 2.0) + 2.0 * c * pow(x, 2.0) + 8.0 * c * pow(y, 2.0));
-            DG1[2] = 4.0 * c - b - a - DG1[0];
->>>>>>> 066b9626
-            }
-
-<<<<<<< HEAD
+            }
+
             /* else do nothing */
 
             """ % ((np.prod(VuDG1.shape),) * 1 + (self.v_DG1.function_space().finat_element.space_dimension(), ) * 5)
@@ -367,32 +309,6 @@
             }
             else if (n == 4){
             DG1[i][0] = a[0] + a[1]*ACT_COORDS[i][0] + a[2]*ACT_COORDS[i][1] + a[3]*ACT_COORDS[i][0]*ACT_COORDS[i][1];
-=======
-            self.top_kernel = """
-            if (RIGHT[0] == 1.0)
-            {
-            float x = COORDS[2*2 + 0] - COORDS[0*2 + 0];
-            float y = COORDS[1*2 + 1] - COORDS[0*2 + 1];
-            float a = CG1[2];
-            float b = CG1[0];
-            float c = DG0[0];
-            DG1[2] = a;
-            DG1[0] = b;
-            DG1[3] = (1.0 / (pow(x, 2.0) + 4.0 * pow(y, 2.0))) * (-3.0 * a * pow(y, 2.0) - b * pow(x, 2.0) - b * pow(y, 2.0) + 2.0 * c * pow(x, 2.0) + 8.0 * c * pow(y, 2.0));
-            DG1[1] = 4.0 * c - b - a - DG1[3];
-            }
-            else
-            {
-            float x = COORDS[0*2 + 0] - COORDS[2*2 + 0];
-            float y = COORDS[3*2 + 1] - COORDS[2*2 + 1];
-            float a = CG1[2];
-            float b = CG1[0];
-            float c = DG0[0];
-            DG1[0] = a;
-            DG1[2] = b;
-            DG1[3] = (1.0 / (pow(x, 2.0) + 4.0 * pow(y, 2.0))) * (-3.0 * a * pow(y, 2.0) - b * pow(x, 2.0) - b * pow(y, 2.0) + 2.0 * c * pow(x, 2.0) + 8.0 * c * pow(y, 2.0));
-            DG1[1] = 4.0 * c - b - a - DG1[3];
->>>>>>> 066b9626
             }
             else if (n == 8){
             DG1[i][0] = a[0] + a[1]*ACT_COORDS[i][0] + a[2]*ACT_COORDS[i][1] + a[4]*ACT_COORDS[i][2] + a[3]*ACT_COORDS[i][0]*ACT_COORDS[i][1] + a[5]*ACT_COORDS[i][0]*ACT_COORDS[i][2] + a[6]*ACT_COORDS[i][1]*ACT_COORDS[i][2] + a[7]*ACT_COORDS[i][0]*ACT_COORDS[i][1]*ACT_COORDS[i][2];
@@ -403,15 +319,6 @@
 
         elif self.method == 'physics':
             self.bottom_kernel = """
-<<<<<<< HEAD
-            DG1[0][0] = CG1[1][0] - 2 * (CG1[1][0] - CG1[0][0]);
-            DG1[1][0] = CG1[1][0];
-            """
-
-            self.top_kernel = """
-            DG1[1][0] = CG1[0][0] - 2 * (CG1[0][0] - CG1[1][0]);
-            DG1[0][0] = CG1[0][0];
-=======
             DG1[0] = CG1[1] - 2 * (CG1[1] - DG0[0]);
             DG1[1] = CG1[1];
             """
@@ -419,45 +326,26 @@
             self.top_kernel = """
             DG1[1] = CG1[0] - 2 * (CG1[0] - DG0[0]);
             DG1[0] = CG1[0];
->>>>>>> 066b9626
             """
 
     def apply(self):
         self.interpolator.interpolate()
-<<<<<<< HEAD
         if self.method == 'physics':
             par_loop(self.bottom_kernel, dx,
-                     args={"DG1": (self.v_DG1, RW),
+                     args={"DG1": (self.v_DG1, WRITE),
                            "CG1": (self.v_CG1, READ)},
                      iterate=ON_BOTTOM)
 
             par_loop(self.top_kernel, dx,
-                     args={"DG1": (self.v_DG1, RW),
+                     args={"DG1": (self.v_DG1, WRITE),
                            "CG1": (self.v_CG1, READ)},
                      iterate=ON_TOP)
         else:
             par_loop(self.gaussian_elimination_kernel, dx,
-                     args={"DG1": (self.v_DG1, RW),
+                     args={"DG1": (self.v_DG1, WRITE),
                            "ACT_COORDS": (self.act_coords, READ),
                            "EFF_COORDS": (self.eff_coords, READ),
                            "EXT_V1": (self.coords_to_adjust, READ)})
-=======
-        par_loop(self.bottom_kernel, dx,
-                 args={"DG1": (self.v_out, WRITE),
-                       "CG1": (self.v1, READ),
-                       "DG0": (self.v0, READ),
-                       "COORDS": (self.coords, READ),
-                       "RIGHT": (self.right, READ)},
-                 iterate=ON_BOTTOM)
-
-        par_loop(self.top_kernel, dx,
-                 args={"DG1": (self.v_out, WRITE),
-                       "CG1": (self.v1, READ),
-                       "DG0": (self.v0, READ),
-                       "COORDS": (self.coords, READ),
-                       "RIGHT": (self.right, READ)},
-                 iterate=ON_TOP)
->>>>>>> 066b9626
 
 
 class Recoverer(object):
