--- conflicted
+++ resolved
@@ -9,11 +9,7 @@
 from pyop2 import ON_TOP, ON_BOTTOM
 
 
-<<<<<<< HEAD
-def GaussianElimination(DG1):
-=======
 class GaussianElimination(object):
->>>>>>> 3c9ee5fe
     """
     A kernel for performing Gaussian elimination locally in each element
     for the BoundaryRecoverer procedure.
@@ -32,135 +28,6 @@
 
     :arg DG1: A 1st order discontinuous Galerkin FunctionSpace.
     """
-<<<<<<< HEAD
-
-    shapes = {"nDOFs": DG1.finat_element.space_dimension(),
-              "dim": DG1.mesh().topological_dimension()}
-
-    # EFF_COORDS are the effective coordinates
-    # ACT_COORDS are the actual coordinates
-    # DG1_OLD is the original field
-    # DG1 is the target field
-    # ON_EXT is the field indicating whether cell is on the exterior
-
-    # In 1D EFF_COORDS and ACT_COORDS have only a single index
-    # We can't generalise the expression without causing an error
-    # So here we write special bits of code for the 1D case vs multi-dimensional
-    if shapes['dim'] == 1:
-        eff_coord_expr = (
-            """
-            A[i,0] = 1.0
-            A[i,1] = EFF_COORDS[i]
-            """)
-        act_coord_expr = (
-            """
-            DG1[iiii] = a[0] + a[1]*ACT_COORDS[iiii]
-            """)
-    else:
-        eff_coord_expr = (
-            """
-            A[i,0] = 1.0
-            A[i,1] = EFF_COORDS[i,0]
-            if {nDOFs} == 3
-                A[i,2] = EFF_COORDS[i,1]
-            elif {nDOFs} == 4
-                A[i,2] = EFF_COORDS[i,1]
-                A[i,3] = EFF_COORDS[i,0]*EFF_COORDS[i,1]
-            elif {nDOFs} == 6
-            """
-            # N.B we use {nDOFs} - 1 to access the z component in 3D cases
-            # Otherwise loopy tries to search for this component in 2D cases, raising an error
-            """
-                A[i,2] = EFF_COORDS[i,1]
-                A[i,3] = EFF_COORDS[i,{dim}-1]
-                A[i,4] = EFF_COORDS[i,0]*EFF_COORDS[i,{dim}-1]
-                A[i,5] = EFF_COORDS[i,1]*EFF_COORDS[i,{dim}-1]
-            elif {nDOFs} == 8
-                A[i,2] = EFF_COORDS[i,1]
-                A[i,3] = EFF_COORDS[i,0]*EFF_COORDS[i,1]
-                A[i,4] = EFF_COORDS[i,{dim}-1]
-                A[i,5] = EFF_COORDS[i,0]*EFF_COORDS[i,{dim}-1]
-                A[i,6] = EFF_COORDS[i,1]*EFF_COORDS[i,{dim}-1]
-                A[i,7] = EFF_COORDS[i,0]*EFF_COORDS[i,1]*EFF_COORDS[i,{dim}-1]
-            end
-            """).format(**shapes)
-
-        act_coord_expr = (
-            """
-            if {nDOFs} == 2
-                DG1[iiii] = a[0] + a[1]*ACT_COORDS[iiii,0]
-            elif {nDOFs} == 3
-                DG1[iiii] = a[0] + a[1]*ACT_COORDS[iiii,0] + a[2]*ACT_COORDS[iiii,1]
-            elif {nDOFs} == 4
-                DG1[iiii] = a[0] + a[1]*ACT_COORDS[iiii,0] + a[2]*ACT_COORDS[iiii,1] + a[3]*ACT_COORDS[iiii,0]*ACT_COORDS[iiii,1]
-            elif {nDOFs} == 6
-                DG1[iiii] = a[0] + a[1]*ACT_COORDS[iiii,0] + a[2]*ACT_COORDS[iiii,1] + a[3]*ACT_COORDS[iiii,{dim}-1] + a[4]*ACT_COORDS[iiii,0]*ACT_COORDS[iiii,{dim}-1] + a[5]*ACT_COORDS[iiii,1]*ACT_COORDS[iiii,{dim}-1]
-            elif {nDOFs} == 8
-                DG1[iiii] = a[0] + a[1]*ACT_COORDS[iiii,0] + a[2]*ACT_COORDS[iiii,1] + a[3]*ACT_COORDS[iiii,0]*ACT_COORDS[iiii,1] + a[4]*ACT_COORDS[iiii,{dim}-1] + a[5]*ACT_COORDS[iiii,0]*ACT_COORDS[iiii,{dim}-1] + a[6]*ACT_COORDS[iiii,1]*ACT_COORDS[iiii,{dim}-1] + a[7]*ACT_COORDS[iiii,0]*ACT_COORDS[iiii,1]*ACT_COORDS[iiii,{dim}-1]
-            end
-            """).format(**shapes)
-
-    shapes['act_coord_expr'] = act_coord_expr
-    shapes['eff_coord_expr'] = eff_coord_expr
-
-    domain = (
-        """
-        {{[i, ii_loop, jj_loop, kk, ll_loop, mm, iii_loop, kkk_loop, iiii]:
-        0 <= i < {nDOFs} and 0 <= ii_loop < {nDOFs} and
-        0 <= jj_loop < {nDOFs} and 0 <= kk < {nDOFs} and
-        0 <= ll_loop < {nDOFs} and 0 <= mm < {nDOFs} and
-        0 <= iii_loop < {nDOFs} and 0 <= kkk_loop < {nDOFs} and
-        0 <= iiii < {nDOFs}}}
-        """).format(**shapes)
-
-    instrs = (
-        """
-        <int> ii = 0
-        <int> jj = 0
-        <int> ll = 0
-        <int> iii = 0
-        <int> jjj = 0
-        <int> i_max = 0
-        <float64> A_max = 0.0
-        <float64> temp_f = 0.0
-        <float64> temp_A = 0.0
-        <float64> c = 0.0
-        <float64> f[{nDOFs}] = 0.0
-        <float64> a[{nDOFs}] = 0.0
-        <float64> A[{nDOFs},{nDOFs}] = 0.0
-        """
-        # We are aiming to find the vector a that solves A*a = f, for matrix A and vector f.
-        # This is done by performing row operations (swapping and scaling) to obtain A in upper diagonal form.
-        # N.B. several for loops must be executed in numerical order (loopy does not necessarily do this).
-        # For these loops we must manually iterate the index.
-        """
-        if ON_EXT[0] > 0.0
-        """
-        # only do Gaussian elimination for elements with effective coordinates
-        """
-            for i
-        """
-        # fill f with the original field values and A with the effective coordinate values
-        """
-                f[i] = DG1_OLD[i]
-                {eff_coord_expr}
-            end
-        """
-        # now loop through rows/columns of A
-        """
-            for ii_loop
-                A_max = fabs(A[ii,ii])
-                i_max = ii
-        """
-        # loop to find the largest value in the ii-th column
-        # set i_max as the index of the row with this largest value.
-        """
-                jj = ii + 1
-                for jj_loop
-                    if jj < {nDOFs}
-                        if fabs(A[jj,ii]) > A_max
-                            i_max = jj
-=======
     def __init__(self, DG1):
 
         shapes = {"nDOFs": DG1.finat_element.space_dimension(),
@@ -291,7 +158,6 @@
                                 i_max = jj
                             end
                             A_max = fmax(A_max, fabs(A[jj,ii]))
->>>>>>> 3c9ee5fe
                         end
                         jj = jj + 1
                     end
@@ -357,18 +223,6 @@
                     iii = iii + 1
                 end
             end
-<<<<<<< HEAD
-        end
-        """
-        # Do final loop to assign output values
-        """
-        for iiii
-        """
-        # Having found a, this gives us the coefficients for the Taylor expansion with the actual coordinates.
-        """
-            if ON_EXT[0] > 0.0
-            {act_coord_expr}
-=======
             """
             # Do final loop to assign output values
             """
@@ -390,7 +244,6 @@
         self._kernel = (domain, instrs)
 
     def apply(self, v_DG1_old, v_DG1, act_coords, eff_coords, num_ext):
->>>>>>> 3c9ee5fe
         """
         Performs the par loop for the Gaussian elimination kernel.
 
@@ -425,19 +278,6 @@
         shapes = {"nDOFs": V.finat_element.space_dimension(),
                   "dim": np.prod(V.shape, dtype=int)}
 
-<<<<<<< HEAD
-    # Loop over node extent and dof extent
-    # vo is v_out, v is the function in, w is the weight
-    # NOTE: Any bcs on the function v should just work.
-    instrs = (
-        """
-        for i
-            for j
-                vo[i,j] = vo[i,j] + v[i,j] / w[i,j]
-            end
-        end
-        """)
-=======
         domain = "{{[i, j]: 0 <= i < {nDOFs} and 0 <= j < {dim}}}".format(**shapes)
 
         # Loop over node extent and dof extent
@@ -453,7 +293,6 @@
             """)
 
         self._kernel = (domain, instrs)
->>>>>>> 3c9ee5fe
 
     def apply(self, v_out, weighting, v_in):
         """
@@ -483,17 +322,6 @@
         shapes = {"nDOFs": V.finat_element.space_dimension(),
                   "dim": np.prod(V.shape, dtype=int)}
 
-<<<<<<< HEAD
-    # w is the weights
-    instrs = (
-        """
-        for i
-            for j
-                w[i,j] = w[i,j] + 1.0
-            end
-        end
-        """)
-=======
         domain = "{{[i, j]: 0 <= i < {nDOFs} and 0 <= j < {dim}}}".format(**shapes)
 
         # w is the weights
@@ -514,7 +342,6 @@
 
         :arg w: the field to store the weights in.
         """
->>>>>>> 3c9ee5fe
 
         par_loop(self._kernel, dx,
                  {"w": (w, INC)},
@@ -530,17 +357,7 @@
 
     def __init__(self):
 
-<<<<<<< HEAD
-    # CG1 is the uncorrected field that has been originally recovered
-    # DG1 is the corrected output field
-    instrs = (
-        """
-        DG1[0] = CG1[0]
-        DG1[1] = -CG1[0] + 2 * CG1[1]
-        """)
-=======
         domain = ("{[i]: 0 <= i < 1}")
->>>>>>> 3c9ee5fe
 
         # CG1 is the uncorrected field that has been originally recovered
         # DG1 is the corrected output field
@@ -578,15 +395,6 @@
 
         domain = ("{[i]: 0 <= i < 1}")
 
-<<<<<<< HEAD
-    # CG1 is the uncorrected field that has been originally recovered
-    # DG1 is the corrected output field
-    instrs = (
-        """
-        DG1[0] = 2 * CG1[0] - CG1[1]
-        DG1[1] = CG1[1]
-        """)
-=======
         # CG1 is the uncorrected field that has been originally recovered
         # DG1 is the corrected output field
         instrs = (
@@ -604,7 +412,6 @@
         :arg v_DG1: the target field to correct.
         :arg v_CG1: the initially recovered uncorrected field.
         """
->>>>>>> 3c9ee5fe
 
         par_loop(self._kernel, dx,
                  args={"DG1": (v_DG1, WRITE),
