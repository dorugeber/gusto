from firedrake import op2, assemble, dot, dx, FunctionSpace, Function, sqrt, \
<<<<<<< HEAD
    TestFunction, TrialFunction, CellNormal, cross, grad, inner, \
    LinearVariationalProblem, LinearVariationalSolver
=======
    TestFunction, TrialFunction, CellNormal, Constant, cross, grad, inner, \
    LinearVariationalProblem, LinearVariationalSolver, exp
>>>>>>> 6f8bec14
from abc import ABCMeta, abstractmethod, abstractproperty
from gusto.forcing import exner
import numpy as np


__all__ = ["Diagnostics", "CourantNumber", "VelocityX", "VelocityZ", "VelocityY", "Energy", "KineticEnergy", "CompressibleKineticEnergy", "ExnerPi", "Sum", "Difference", "SteadyStateError", "Perturbation", "PotentialVorticity", "Theta_e", "InternalEnergy"]


class Diagnostics(object):

    available_diagnostics = ["min", "max", "rms", "l2", "total"]

    def __init__(self, *fields):

        if fields is not None:
            self.fields = list(fields)

    def register(self, *fields):

        fset = set(self.fields)
        for f in fields:
            if f not in fset:
                self.fields.append(f)

    @staticmethod
    def min(f):
        fmin = op2.Global(1, np.finfo(float).max, dtype=float)
        op2.par_loop(op2.Kernel("""
void minify(double *a, double *b) {
    a[0] = a[0] > fabs(b[0]) ? fabs(b[0]) : a[0];
}
""", "minify"), f.dof_dset.set, fmin(op2.MIN), f.dat(op2.READ))
        return fmin.data[0]

    @staticmethod
    def max(f):
        fmax = op2.Global(1, np.finfo(float).min, dtype=float)
        op2.par_loop(op2.Kernel("""
void maxify(double *a, double *b) {
    a[0] = a[0] < fabs(b[0]) ? fabs(b[0]) : a[0];
}
""", "maxify"), f.dof_dset.set, fmax(op2.MAX), f.dat(op2.READ))
        return fmax.data[0]

    @staticmethod
    def rms(f):
        V = FunctionSpace(f.function_space().mesh(), "DG", 1)
        c = Function(V)
        c.assign(1)
        rms = sqrt(assemble(dot(f, f)*dx)/assemble(c*dx))
        return rms

    @staticmethod
    def l2(f):
        return sqrt(assemble(dot(f, f)*dx))

    @staticmethod
    def total(f):
        if len(f.ufl_shape) == 0:
            return assemble(f * dx)
        else:
            pass


class DiagnosticField(object, metaclass=ABCMeta):

    def __init__(self):
        self._initialised = False

    @abstractproperty
    def name(self):
        """The name of this diagnostic field"""
        pass

    def setup(self, model, space=None):
        if not self._initialised:
            self._initialised = True
            state = model.state
            if space is None:
                space = state.spaces("DG0", state.mesh, "DG", 0)
            self.field = state.fields(self.name, space, pickup=False)

    @abstractmethod
    def compute(self, state):
        """ Compute the diagnostic field from the current state"""
        pass

    def __call__(self, state):
        return self.compute(state)


class CourantNumber(DiagnosticField):
    name = "CourantNumber"

    def setup(self, model):
        if not self._initialised:
            super(CourantNumber, self).setup(model)
            # set up area computation
            V = model.state.spaces("DG0")
            test = TestFunction(V)
            self.area = Function(V)
            assemble(test*dx, tensor=self.area)
            # store timestep
            self.dt = model.timestepping.dt

    def compute(self, state):
        u = state.fields("u")
        return self.field.project(sqrt(dot(u, u))/sqrt(self.area)*self.dt)


class VelocityX(DiagnosticField):
    name = "VelocityX"

    def setup(self, model):
        if not self._initialised:
            state = model.state
            space = state.spaces("CG1", state.mesh, "CG", 1)
            super(VelocityX, self).setup(model, space=space)

    def compute(self, state):
        u = state.fields("u")
        uh = u[0]
        return self.field.interpolate(uh)


class VelocityZ(DiagnosticField):
    name = "VelocityZ"

    def setup(self, model):
        if not self._initialised:
            state = model.state
            space = state.spaces("CG1", state.mesh, "CG", 1)
            super(VelocityZ, self).setup(model, space=space)

    def compute(self, state):
        u = state.fields("u")
        w = u[u.geometric_dimension() - 1]
        return self.field.interpolate(w)


class VelocityY(DiagnosticField):
    name = "VelocityY"

    def setup(self, model):
        if not self._initialised:
            state = model.state
            space = state.spaces("CG1", state.mesh, "CG", 1)
            super(VelocityY, self).setup(model, space=space)

    def compute(self, state):
        u = state.fields("u")
        v = u[1]
        return self.field.interpolate(v)


class Energy(DiagnosticField):

    def kinetic(self, u, rho=None):
        """
        Computes 0.5*dot(u, u) with an option to multiply rho
        """
        if rho is not None:
            energy = 0.5*rho*dot(u, u)
        else:
            energy = 0.5*dot(u, u)
        return energy


class KineticEnergy(Energy):
    name = "KineticEnergy"

    def compute(self, state):
        u = state.fields("u")
        energy = self.kinetic(u)
        return self.field.interpolate(energy)


class CompressibleKineticEnergy(Energy):
    name = "CompressibleKineticEnergy"

    def compute(self, state):
        u = state.fields("u")
        rho = state.fields("rho")
        energy = self.kinetic(u, rho)
        return self.field.interpolate(energy)


class ExnerPi(DiagnosticField):

    def __init__(self, reference=False):
        super(ExnerPi, self).__init__()
        self.reference = reference
        if reference:
            self.rho_name = "rhobar"
            self.theta_name = "thetabar"
        else:
            self.rho_name = "rho"
            self.theta_name = "theta"

    @property
    def name(self):
        if self.reference:
            return "ExnerPibar"
        else:
            return "ExnerPi"

    def setup(self, model):
        if not self._initialised:
            state = model.state
            space = state.spaces("CG1", state.mesh, "CG", 1)
            super(ExnerPi, self).setup(model, space=space)

    def compute(self, state):
        rho = state.fields(self.rho_name)
        theta = state.fields(self.theta_name)
        Pi = exner(theta, rho, state)
        return self.field.interpolate(Pi)


class Theta_e(DiagnosticField):
    name = "Theta_e"

    def setup(self, state):
        if not self._initialised:
            space = state.spaces("CG1", state.mesh, "CG", 1)
            super(Theta_e, self).setup(state, space=space)

    def compute(self, state):
        X = state.parameters
        p_0 = X.p_0
        R_v = X.R_v
        R_d = X.R_d
        cp = X.cp
        c_pl = X.c_pl
        c_pv = X.c_pv
        L_v0 = X.L_v0
        T_0 = X.T_0
        kappa = X.kappa
        theta = state.fields('theta')
        rho = state.fields('rho')
        w_v = state.fields('water_v')
        p = p_0 * (R_d * theta * rho / p_0) ** (1.0 / (1.0 - kappa))
        T = theta * (R_d * theta * rho / p_0) ** (kappa / (1.0 - kappa)) / (1.0 + w_v * R_v / R_d)
        w_c = state.fields('water_c')
        w_t = w_c + w_v

        return self.field.interpolate(T * (p / (p_0 * (1 + w_v * R_v / R_d))) ** -(R_d / (cp + c_pl * w_t)) * exp(w_v * (L_v0 - (c_pl - c_pv) * (T - T_0)) / (T * (cp + c_pl * w_t))))


class InternalEnergy(DiagnosticField):
    name = "InternalEnergy"

    def setup(self, state):
        if not self._initialised:
            space = state.spaces("CG1", state.mesh, "CG", 1)
            super(InternalEnergy, self).setup(state, space=space)

    def compute(self, state):
        X = state.parameters
        p_0 = X.p_0
        R_v = X.R_v
        R_d = X.R_d
        cv = X.cv
        c_vv = X.c_vv
        c_pl = X.c_pl
        c_pv = X.c_pv
        L_v0 = X.L_v0
        T_0 = X.T_0
        kappa = X.kappa

        theta = state.fields('theta')
        rho = state.fields('rho')
        w_v = state.fields('water_v')
        w_c = state.fields('water_c')
        T = theta * (R_d * theta * rho / p_0) ** (kappa / (1.0 - kappa)) / (1.0 + w_v * R_v / R_d)

        return self.field.interpolate(rho * (cv * T + c_vv * w_v * T + c_pv * w_c * T - (L_v0 - (c_pl - c_pv) * (T - T_0)) * w_c))


class Sum(DiagnosticField):

    def __init__(self, field1, field2):
        super(Sum, self).__init__()
        self.field1 = field1
        self.field2 = field2

    @property
    def name(self):
        return self.field1+"_plus_"+self.field2

    def setup(self, model):
        if not self._initialised:
            state = model.state
            space = state.fields(self.field1).function_space()
            super(Sum, self).setup(model, space=space)
            field_names = [f.name() for f in state.fields]
            if self.field1 not in field_names:
                raise RuntimeError("Field called %s does not exist" % self.field1)
            if self.field2 not in field_names:
                raise RuntimeError("Field called %s does not exist" % self.field2)

    def compute(self, state):
        field1 = state.fields(self.field1)
        field2 = state.fields(self.field2)
        return self.field.assign(field1 + field2)


class Difference(DiagnosticField):

    def __init__(self, field1, field2):
        super(Difference, self).__init__()
        self.field1 = field1
        self.field2 = field2

    @property
    def name(self):
        return self.field1+"_minus_"+self.field2

    def setup(self, model):
        if not self._initialised:
            state = model.state
            space = state.fields(self.field1).function_space()
            super(Difference, self).setup(model, space=space)
            field_names = [f.name() for f in state.fields]
            if self.field1 not in field_names:
                raise RuntimeError("Field called %s does not exist" % self.field1)
            if self.field2 not in field_names:
                raise RuntimeError("Field called %s does not exist" % self.field2)

    def compute(self, state):
        field1 = state.fields(self.field1)
        field2 = state.fields(self.field2)
        return self.field.assign(field1 - field2)


class SteadyStateError(Difference):

    def __init__(self, state, name):
        DiagnosticField.__init__(self)
        self.field1 = name
        self.field2 = name+'_init'
        field1 = state.fields(name)
        field2 = state.fields(self.field2, field1.function_space())
        field2.assign(field1)

    @property
    def name(self):
        return self.field1+"_error"


class Perturbation(Difference):

    def __init__(self, name):
        DiagnosticField.__init__(self)
        self.field1 = name
        self.field2 = name+'bar'

    @property
    def name(self):
        return self.field1+"_perturbation"


class PotentialVorticity(DiagnosticField):
    """Diagnostic field for potential vorticity."""
    name = "potential_vorticity"

    def setup(self, model):
        """Solver for potential vorticity. Solves
        a weighted mass system to generate the
        potential vorticity from known velocity and
        depth fields.

        :arg state: The state containing model.
        """
        if not self._initialised:
            state = model.state
            space = FunctionSpace(state.mesh, "CG", state.W[-1].ufl_element().degree() + 1)
            super(PotentialVorticity, self).setup(model, space=space)
            u = state.fields("u")
            D = state.fields("D")
            gamma = TestFunction(space)
            q = TrialFunction(space)
            f = state.fields("coriolis")

            cell_normals = CellNormal(state.mesh)
            gradperp = lambda psi: cross(cell_normals, grad(psi))

            a = q*gamma*D*dx
            L = (gamma*f - inner(gradperp(gamma), u))*dx
            pv_problem = LinearVariationalProblem(a, L, self.field, constant_jacobian=False)
            self.solver = LinearVariationalSolver(pv_problem, solver_parameters={"ksp_type": "cg"})

    def compute(self, state):
        """Computes the potential vorticity by solving
        the weighted mass system.
        """
        self.solver.solve()
        return self.field<|MERGE_RESOLUTION|>--- conflicted
+++ resolved
@@ -1,11 +1,6 @@
 from firedrake import op2, assemble, dot, dx, FunctionSpace, Function, sqrt, \
-<<<<<<< HEAD
     TestFunction, TrialFunction, CellNormal, cross, grad, inner, \
-    LinearVariationalProblem, LinearVariationalSolver
-=======
-    TestFunction, TrialFunction, CellNormal, Constant, cross, grad, inner, \
     LinearVariationalProblem, LinearVariationalSolver, exp
->>>>>>> 6f8bec14
 from abc import ABCMeta, abstractmethod, abstractproperty
 from gusto.forcing import exner
 import numpy as np
