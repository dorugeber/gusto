"""
A module containing some tools for computing initial conditions, such
as balanced initial conditions.
"""

from firedrake import MixedFunctionSpace, TrialFunctions, TestFunctions, \
    TestFunction, TrialFunction, SpatialCoordinate, \
    FacetNormal, inner, div, dx, ds_b, ds_t, ds_tb, DirichletBC, \
    Function, Constant, assemble, \
    LinearVariationalProblem, LinearVariationalSolver, \
    NonlinearVariationalProblem, NonlinearVariationalSolver, split, solve, \
    sin, cos, sqrt, asin, atan_2, as_vector, Min, Max, exp, warning
from gusto.forcing import exner


__all__ = ["latlon_coords", "sphere_to_cartesian", "incompressible_hydrostatic_balance", "compressible_hydrostatic_balance", "remove_initial_w", "eady_initial_v", "compressible_eady_initial_v", "calculate_Pi0", "moist_hydrostatic_balance"]


def latlon_coords(mesh):
    x0, y0, z0 = SpatialCoordinate(mesh)
    unsafe = z0/sqrt(x0*x0 + y0*y0 + z0*z0)
    safe = Min(Max(unsafe, -1.0), 1.0)  # avoid silly roundoff errors
    theta = asin(safe)  # latitude
    lamda = atan_2(y0, x0)  # longitude
    return theta, lamda


def sphere_to_cartesian(mesh, u_zonal, u_merid):
    theta, lamda = latlon_coords(mesh)

    cartesian_u_expr = -u_zonal*sin(lamda) - u_merid*sin(theta)*cos(lamda)
    cartesian_v_expr = u_zonal*cos(lamda) - u_merid*sin(theta)*sin(lamda)
    cartesian_w_expr = u_merid*cos(theta)

    return as_vector((cartesian_u_expr, cartesian_v_expr, cartesian_w_expr))


def incompressible_hydrostatic_balance(state, b0, p0, top=False, params=None):

    # get F
    Vv = state.spaces("Vv")
    v = TrialFunction(Vv)
    w = TestFunction(Vv)

    if top:
        bstring = "top"
    else:
        bstring = "bottom"

    bcs = [DirichletBC(Vv, 0.0, bstring)]

    a = inner(w, v)*dx
    L = inner(state.k, w)*b0*dx
    F = Function(Vv)

    solve(a == L, F, bcs=bcs)

    # define mixed function space
    VDG = state.spaces("DG")
    WV = (Vv)*(VDG)

    # get pprime
    v, pprime = TrialFunctions(WV)
    w, phi = TestFunctions(WV)

    bcs = [DirichletBC(WV[0], 0.0, bstring)]

    a = (
        inner(w, v) + div(w)*pprime + div(v)*phi
    )*dx
    L = phi*div(F)*dx
    w1 = Function(WV)

    if params is None:
        params = {'ksp_type': 'gmres',
                  'pc_type': 'fieldsplit',
                  'pc_fieldsplit_type': 'schur',
                  'pc_fieldsplit_schur_fact_type': 'full',
                  'pc_fieldsplit_schur_precondition': 'selfp',
                  'fieldsplit_1_ksp_type': 'preonly',
                  'fieldsplit_1_pc_type': 'gamg',
                  'fieldsplit_1_mg_levels_pc_type': 'bjacobi',
                  'fieldsplit_1_mg_levels_sub_pc_type': 'ilu',
                  'fieldsplit_0_ksp_type': 'richardson',
                  'fieldsplit_0_ksp_max_it': 4,
                  'ksp_atol': 1.e-08,
                  'ksp_rtol': 1.e-08}

    solve(a == L, w1, bcs=bcs, solver_parameters=params)

    v, pprime = w1.split()
    p0.project(pprime)


def compressible_hydrostatic_balance(state, theta0, rho0, pi0=None,
                                     top=False, pi_boundary=Constant(1.0),
                                     water_t=None,
                                     solve_for_rho=False,
                                     params=None):
    """
    Compute a hydrostatically balanced density given a potential temperature
    profile.

    :arg state: The :class:`State` object.
    :arg theta0: :class:`.Function`containing the potential temperature.
    :arg rho0: :class:`.Function` to write the initial density into.
    :arg top: If True, set a boundary condition at the top. Otherwise, set
    it at the bottom.
    :arg pi_boundary: a field or expression to use as boundary data for pi on
    the top or bottom as specified.
    :arg water_t: the initial total water mixing ratio field.
    """

    # Calculate hydrostatic Pi
    VDG = state.spaces("DG")
    Vv = state.spaces("Vv")
    W = MixedFunctionSpace((Vv, VDG))
    v, pi = TrialFunctions(W)
    dv, dpi = TestFunctions(W)

    n = FacetNormal(state.mesh)

    cp = state.parameters.cp

    # add effect of density of water upon theta
    theta = theta0

    if water_t is not None:
        theta = theta0 / (1 + water_t)

    alhs = (
        (cp*inner(v, dv) - cp*div(dv*theta)*pi)*dx
        + dpi*div(theta*v)*dx
    )

    if top:
        bmeasure = ds_t
        bstring = "bottom"
    else:
        bmeasure = ds_b
        bstring = "top"

<<<<<<< HEAD
    arhs = -cp*inner(dv, n)*theta0*pi_boundary*bmeasure
    g = state.parameters.g
    arhs -= g*inner(dv, state.k)*dx
=======
    arhs = -cp*inner(dv, n)*theta*pi_boundary*bmeasure
    if state.geopotential_form:
        Phi = state.Phi
        arhs += div(dv)*Phi*dx - inner(dv, n)*Phi*bmeasure
    else:
        g = state.parameters.g
        arhs -= g*inner(dv, state.k)*dx
>>>>>>> 84f9a123

    bcs = [DirichletBC(W.sub(0), 0.0, bstring)]

    w = Function(W)
    PiProblem = LinearVariationalProblem(alhs, arhs, w, bcs=bcs)

    if params is None:
        params = {'pc_type': 'fieldsplit',
                  'pc_fieldsplit_type': 'schur',
                  'ksp_type': 'gmres',
                  'ksp_monitor_true_residual': True,
                  'ksp_max_it': 100,
                  'ksp_gmres_restart': 50,
                  'pc_fieldsplit_schur_fact_type': 'FULL',
                  'pc_fieldsplit_schur_precondition': 'selfp',
                  'fieldsplit_0_ksp_type': 'richardson',
                  'fieldsplit_0_ksp_max_it': 5,
                  'fieldsplit_0_pc_type': 'gamg',
                  'fieldsplit_1_pc_gamg_sym_graph': True,
                  'fieldsplit_1_mg_levels_ksp_type': 'chebyshev',
                  'fieldsplit_1_mg_levels_ksp_chebyshev_esteig': True,
                  'fieldsplit_1_mg_levels_ksp_max_it': 5,
                  'fieldsplit_1_mg_levels_pc_type': 'bjacobi',
                  'fieldsplit_1_mg_levels_sub_pc_type': 'ilu'}

    PiSolver = LinearVariationalSolver(PiProblem,
                                       solver_parameters=params)

    PiSolver.solve()
    v, Pi = w.split()
    if pi0 is not None:
        pi0.assign(Pi)

    kappa = state.parameters.kappa
    R_d = state.parameters.R_d
    p_0 = state.parameters.p_0

    if solve_for_rho:
        w1 = Function(W)
        v, rho = w1.split()
        rho.interpolate(p_0*(Pi**((1-kappa)/kappa))/R_d/theta0)
        v, rho = split(w1)
        dv, dpi = TestFunctions(W)
        pi = ((R_d/p_0)*rho*theta0)**(kappa/(1.-kappa))
        F = (
            (cp*inner(v, dv) - cp*div(dv*theta)*pi)*dx
            + dpi*div(theta0*v)*dx
            + cp*inner(dv, n)*theta*pi_boundary*bmeasure
        )
        F += g*inner(dv, state.k)*dx
        rhoproblem = NonlinearVariationalProblem(F, w1, bcs=bcs)
        rhosolver = NonlinearVariationalSolver(rhoproblem, solver_parameters=params)
        rhosolver.solve()
        v, rho_ = w1.split()
        rho0.assign(rho_)
    else:
        rho0.interpolate(p_0*(Pi**((1-kappa)/kappa))/R_d/theta0)


def remove_initial_w(u, Vv):
    bc = DirichletBC(u.function_space()[0], 0.0, "bottom")
    bc.apply(u)
    uv = Function(Vv).project(u)
    ustar = Function(u.function_space()).project(uv)
    uin = Function(u.function_space()).assign(u - ustar)
    u.assign(uin)


def eady_initial_v(state, p0, v):
    f = state.parameters.f
    x, y, z = SpatialCoordinate(state.mesh)

    # get pressure gradient
    Vu = state.spaces("HDiv")
    g = TrialFunction(Vu)
    wg = TestFunction(Vu)

    n = FacetNormal(state.mesh)

    a = inner(wg, g)*dx
    L = -div(wg)*p0*dx + inner(wg, n)*p0*ds_tb
    pgrad = Function(Vu)
    solve(a == L, pgrad)

    # get initial v
    Vp = p0.function_space()
    phi = TestFunction(Vp)
    m = TrialFunction(Vp)

    a = f*phi*m*dx
    L = phi*pgrad[0]*dx
    solve(a == L, v)

    return v


def compressible_eady_initial_v(state, theta0, rho0, v):
    f = state.parameters.f
    cp = state.parameters.cp

    # exner function
    Vr = rho0.function_space()
    Pi_exp = exner(theta0, rho0, state)
    Pi = Function(Vr).interpolate(Pi_exp)

    # get Pi gradient
    Vu = state.spaces("HDiv")
    g = TrialFunction(Vu)
    wg = TestFunction(Vu)

    n = FacetNormal(state.mesh)

    a = inner(wg, g)*dx
    L = -div(wg)*Pi*dx + inner(wg, n)*Pi*ds_tb
    pgrad = Function(Vu)
    solve(a == L, pgrad)

    # get initial v
    m = TrialFunction(Vr)
    phi = TestFunction(Vr)

    a = phi*f*m*dx
    L = phi*cp*theta0*pgrad[0]*dx
    solve(a == L, v)

    return v


def calculate_Pi0(state, theta0, rho0):
    # exner function
    Vr = rho0.function_space()
    Pi_exp = exner(theta0, rho0, state)
    Pi = Function(Vr).interpolate(Pi_exp)
    Pi0 = assemble(Pi*dx)/assemble(Constant(1)*dx(domain=state.mesh))

    return Pi0


def moist_hydrostatic_balance(state, theta_e, water_t, pi_boundary=Constant(1.0)):
    """
    Given a wet equivalent potential temperature, theta_e, and the total moisture
    content, water_t, compute a hydrostatically balance virtual potential temperature,
    dry density and water vapour profile.
    :arg state: The :class:`State` object.
    :arg theta_e: The initial wet equivalent potential temperature profile.
    :arg water_t: The total water pseudo-mixing ratio profile.
    :arg pi_boundary: the value of pi on the lower boundary of the domain.
    """

    theta0 = state.fields('theta')
    rho0 = state.fields('rho')
    water_v0 = state.fields('water_v')

    # Calculate hydrostatic Pi
    Vt = theta0.function_space()
    Vr = rho0.function_space()
    Vv = state.spaces("Vv")
    n = FacetNormal(state.mesh)

    param = state.parameters

    # define some parameters as attributes
    R_d = param.R_d
    p_0 = param.p_0
    cp = param.cp
    c_pv = param.c_pv
    c_pl = param.c_pl
    R_v = param.R_v
    L_v0 = param.L_v0
    T_0 = param.T_0
    w_sat1 = param.w_sat1
    w_sat2 = param.w_sat2
    w_sat3 = param.w_sat3
    w_sat4 = param.w_sat4
    g = param.g

    VDG = state.spaces("DG")
    if any(deg > 2 for deg in VDG.ufl_element().degree()):
        warning("default quadrature degree most likely not sufficient for this degree element")
    quadrature_degree = (5, 5)

    params = {'ksp_type': 'preonly',
              'ksp_monitor_true_residual': True,
              'ksp_converged_reason': True,
              'snes_converged_reason': True,
              'ksp_max_it': 100,
              'mat_type': 'aij',
              'pc_type': 'lu',
              'pc_factor_mat_solver_package': 'mumps'}

    theta0.interpolate(theta_e)
    water_v0.interpolate(water_t)
    Pi = Function(Vr)
    epsilon = 0.9  # relaxation constant

    # set up mixed space
    Z = MixedFunctionSpace((Vt, Vt))
    z = Function(Z)

    gamma, phi = TestFunctions(Z)

    theta_v, w_v = z.split()

    # give first guesses for trial functions
    theta_v.assign(theta0)
    w_v.assign(water_v0)

    theta_v, w_v = split(z)

    # define variables
    T = Pi * theta_v / (1 + w_v * R_v / R_d)
    p = p_0 * Pi ** (cp / R_d)
    L_v = L_v0 - (c_pl - c_pv) * (T - T_0)
    w_sat = w_sat1 / (p * exp(w_sat2 * (T - T_0) / (T - w_sat3)) - w_sat4)

    dxp = dx(degree=(quadrature_degree))

    # set up weak form of theta_e and w_sat equations
    F = (-gamma * theta_e * dxp
         + gamma * T * (p / (p_0 * (1 + w_v * R_v / R_d))) **
         (- R_d / (cp + c_pl * water_t)) *
         exp(L_v * w_v / ((cp + c_pl * water_t) * T)) * dxp
         - phi * w_v * dxp
         + phi * w_sat * dxp)

    problem = NonlinearVariationalProblem(F, z)
    solver = NonlinearVariationalSolver(problem, solver_parameters=params)

    theta_v, w_v = z.split()

    Pi_h = Function(Vr).interpolate((p / p_0) ** (R_d / cp))

    # solve for Pi with theta_v and w_v constant
    # then solve for theta_v and w_v with Pi constant
    for i in range(5):
        compressible_hydrostatic_balance(state, theta0, rho0, pi0=Pi_h, water_t=water_t)
        Pi.assign(Pi * (1 - epsilon) + epsilon * Pi_h)
        solver.solve()
        theta0.assign(theta0 * (1 - epsilon) + epsilon * theta_v)
        water_v0.assign(water_v0 * (1 - epsilon) + epsilon * w_v)

    # now begin on Newton solver, setup up new mixed space
    Z = MixedFunctionSpace((Vt, Vt, Vr, Vv))
    z = Function(Z)

    gamma, phi, psi, w = TestFunctions(Z)

    theta_v, w_v, pi, v = z.split()

    # use previous values as first guesses for newton solver
    theta_v.assign(theta0)
    w_v.assign(water_v0)
    pi.assign(Pi)

    theta_v, w_v, pi, v = split(z)

    # define variables
    T = pi * theta_v / (1 + w_v * R_v / R_d)
    p = p_0 * pi ** (cp / R_d)
    L_v = L_v0 - (c_pl - c_pv) * (T - T_0)
    w_sat = w_sat1 / (p * exp(w_sat2 * (T - T_0) / (T - w_sat3)) - w_sat4)

    F = (-gamma * theta_e * dxp
         + gamma * T * (p / (p_0 * (1 + w_v * R_v / R_d))) **
         (- R_d / (cp + c_pl * water_t)) *
         exp(L_v * w_v / ((cp + c_pl * water_t) * T)) * dxp
         - phi * w_v * dxp
         + phi * w_sat * dxp
         + cp * inner(v, w) * dxp
         - cp * div(w * theta_v / (1.0 + water_t)) * pi * dxp
         + psi * div(theta_v * v / (1.0 + water_t)) * dxp
         + cp * inner(w, n) * pi_boundary * theta_v / (1.0 + water_t) * ds_b
         + g * inner(w, state.k) * dxp)

    bcs = [DirichletBC(Z.sub(3), 0.0, "top")]

    problem = NonlinearVariationalProblem(F, z, bcs=bcs)
    solver = NonlinearVariationalSolver(problem, solver_parameters=params)

    solver.solve()

    theta_v, w_v, pi, v = z.split()

    # assign final values
    theta0.assign(theta_v)
    water_v0.assign(w_v)

    # find rho
    compressible_hydrostatic_balance(state, theta0, rho0, water_t=water_t, solve_for_rho=True)<|MERGE_RESOLUTION|>--- conflicted
+++ resolved
@@ -140,19 +140,9 @@
         bmeasure = ds_b
         bstring = "top"
 
-<<<<<<< HEAD
-    arhs = -cp*inner(dv, n)*theta0*pi_boundary*bmeasure
+    arhs = -cp*inner(dv, n)*theta*pi_boundary*bmeasure
     g = state.parameters.g
     arhs -= g*inner(dv, state.k)*dx
-=======
-    arhs = -cp*inner(dv, n)*theta*pi_boundary*bmeasure
-    if state.geopotential_form:
-        Phi = state.Phi
-        arhs += div(dv)*Phi*dx - inner(dv, n)*Phi*bmeasure
-    else:
-        g = state.parameters.g
-        arhs -= g*inner(dv, state.k)*dx
->>>>>>> 84f9a123
 
     bcs = [DirichletBC(W.sub(0), 0.0, bstring)]
 
