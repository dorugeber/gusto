pipeline {
    agent {
        label 'linux'
    }
    environment {
        PATH = "/usr/local/bin:/usr/bin:/bin"
        CC = "mpicc"
        PYTHONHASHSEED="1243123"
    }
    stages {
        stage('Clean') {
            steps {
                dir('build') {
                    deleteDir()
                }
            }
        }
        stage('Install Firedrake') {
            steps {
                sh 'mkdir build'
                dir('build') {
                    timestamps {
                        sh 'curl -O https://raw.githubusercontent.com/firedrakeproject/firedrake/master/scripts/firedrake-install'
                        sh 'python3 ./firedrake-install --disable-ssh --minimal-petsc'
                    }
                }
            }
        }
        stage('Install Gusto') {
            steps {
                timestamps {
                    sh '''
. build/firedrake/bin/activate
<<<<<<< HEAD
pip install -r requirements.txt
pip install -e .
=======
python -m pip install -e .
>>>>>>> b86aef96
'''
                }
            }
        }
        stage('Lint') {
            steps {
                timestamps {
                    sh '''
. build/firedrake/bin/activate
make lint
'''
                }
            }
        }
        stage('Test') {
            steps {
                timestamps {
                    sh '''
. build/firedrake/bin/activate
export PYOP2_CACHE_DIR=${VIRTUAL_ENV}/pyop2_cache
export FIREDRAKE_TSFC_KERNEL_CACHE_DIR=${VIRTUAL_ENV}/tsfc_cache
python $(which firedrake-clean)
python -m pytest -n 4 -v tests
'''
                }
            }
        }
    }
}<|MERGE_RESOLUTION|>--- conflicted
+++ resolved
@@ -31,12 +31,8 @@
                 timestamps {
                     sh '''
 . build/firedrake/bin/activate
-<<<<<<< HEAD
-pip install -r requirements.txt
-pip install -e .
-=======
+python -m pip install -r requirements.txt
 python -m pip install -e .
->>>>>>> b86aef96
 '''
                 }
             }
@@ -56,8 +52,6 @@
                 timestamps {
                     sh '''
 . build/firedrake/bin/activate
-export PYOP2_CACHE_DIR=${VIRTUAL_ENV}/pyop2_cache
-export FIREDRAKE_TSFC_KERNEL_CACHE_DIR=${VIRTUAL_ENV}/tsfc_cache
 python $(which firedrake-clean)
 python -m pytest -n 4 -v tests
 '''
