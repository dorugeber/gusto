"""
Some simple tools for making model configuration nicer.
"""


class Configuration(object):

    def __init__(self, **kwargs):

        for name, value in kwargs.iteritems():
            self.__setattr__(name, value)

    def __setattr__(self, name, value):
        """Cause setting an unknown attribute to be an error"""
        if not hasattr(self, name):
            raise AttributeError("'%s' object has no attribute '%s'" % (type(self).__name__, name))
        object.__setattr__(self, name, value)


class TimesteppingParameters(Configuration):

    """
    Timestepping parameters for dcore
    """
    dt = None
    alpha = 0.5
    maxk = 2
    maxi = 2


class OutputParameters(Configuration):

    """
    Output parameters for dcore
    """

    Verbose = False
    dumpfreq = 10
    dumplist = None
    dirname = None
<<<<<<< HEAD
=======
    #: Should the output fields be interpolated or projected to
    #: a linear space?  Default is interpolation.
    project_fields = False
>>>>>>> 07469e2a


class CompressibleParameters(Configuration):

    """
    Physical parameters for 3d Compressible Euler
    """
    g = 9.81
    N = 0.01  # Brunt-Vaisala frequency (1/s)
    cp = 1004.5  # SHC of dry air at const. pressure (J/kg/K)
    R_d = 287.  # Gas constant for dry air (J/kg/K)
    kappa = 2.0/7.0  # R_d/c_p
    p_0 = 1000.0*100.0  # reference pressure (Pa, not hPa)
    k = None  # vertical direction
    Omega = None  # rotation vector


class ShallowWaterParameters(Configuration):

    """
    Physical parameters for 3d Compressible Euler
    """
    g = 9.806
    Omega = 7.292e-5  # rotation rate<|MERGE_RESOLUTION|>--- conflicted
+++ resolved
@@ -38,12 +38,9 @@
     dumpfreq = 10
     dumplist = None
     dirname = None
-<<<<<<< HEAD
-=======
     #: Should the output fields be interpolated or projected to
     #: a linear space?  Default is interpolation.
     project_fields = False
->>>>>>> 07469e2a
 
 
 class CompressibleParameters(Configuration):
