--- conflicted
+++ resolved
@@ -45,12 +45,8 @@
     in evaluation of the advection term for the Vt temperature space.
 
     :arg state: :class:`.State` object.
-<<<<<<< HEAD
     :arg V:class:`.FunctionSpace` object. The Function space for temperature.
     :arg qbar: :class:`.Function` object. The reference function that we 
-=======
-    :arg qbar: :class:`.Function` object. The reference function that we
->>>>>>> 71838c20
     are linearising around.
     :arg options: a PETSc options dictionary
     """
@@ -58,17 +54,10 @@
     def __init__(self, state, V, qbar, options=None):
         super(LinearAdvection_Vt, self).__init__(state)
 
-<<<<<<< HEAD
         p = TestFunction(V)
         q = TrialFunction(V)
         
         self.dq = Function(V)
-=======
-        p = TestFunction(state.V[2])
-        q = TrialFunction(state.V[2])
-
-        self.dq = Function(state.V[2])
->>>>>>> 71838c20
 
         a = p*q*dx
         k = state.parameters.k             # Upward pointing unit vector
@@ -91,32 +80,18 @@
 
 class LinearAdvection_V3(Advection):
     """
-<<<<<<< HEAD
     An advection scheme that uses the linearised background state 
     in evaluation of the advection term for a DG space.
 
     :arg state: :class:`.State` object.
     :arg V:class:`.FunctionSpace` object. The DG Function space.
     :arg qbar: :class:`.Function` object. The reference function that we 
-=======
-    An advection scheme that uses the linearised background state
-    in evaluation of the advection term for the V3 DG space.
-
-    :arg state: :class:`.State` object.
-    :arg qbar: :class:`.Function` object. The reference function that we
->>>>>>> 71838c20
     are linearising around.
     :arg options: a PETSc options dictionary
     """
 
-<<<<<<< HEAD
-    def __init__(self, state, V, qbar, options = None):
-        self.state = state
-        self.ubar = Function(state.V[0])
-=======
     def __init__(self, state, qbar, options=None):
         super(LinearAdvection_V3, self).__init__(state)
->>>>>>> 71838c20
 
         p = TestFunction(V)
         q = TrialFunction(V)
