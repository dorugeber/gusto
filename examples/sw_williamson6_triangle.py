from gusto import *
<<<<<<< HEAD
from firedrake import IcosahedralSphereMesh, Expression, SpatialCoordinate, \
    Constant, cos, sin, pi
=======
from firedrake import IcosahedralSphereMesh, cos, sin, SpatialCoordinate, \
    FunctionSpace
>>>>>>> 6f8bec14
import sys

dt = 900.
day = 24.*60.*60.
if '--running-tests' in sys.argv:
    tmax = dt
else:
    tmax = 35*day

refinements = 4  # number of horizontal cells = 20*(4^refinements)

R = 6371220.
H = 8000.

perturb = False
if perturb:
    dirname = "sw_rossby_wave_perturbed"
else:
    dirname = "sw_rossby_wave_unperturbed"

mesh = IcosahedralSphereMesh(radius=R,
                             refinement_level=refinements)
x = SpatialCoordinate(mesh)
mesh.init_cell_orientations(x)

fieldlist = ['u', 'D']
timestepping = TimesteppingParameters(dt=dt)
output = OutputParameters(dirname=dirname, dumpfreq=24, dumplist_latlon=['D'])
parameters = ShallowWaterParameters(H=H)
diagnostics = Diagnostics(*fieldlist)
diagnostic_fields = [CourantNumber()]

state = State(mesh, horizontal_degree=1,
              family="BDM",
              Coriolis=parameters.Omega,
              timestepping=timestepping,
              output=output,
              parameters=parameters,
              diagnostics=diagnostics,
              fieldlist=fieldlist,
              diagnostic_fields=diagnostic_fields)

# interpolate initial conditions
# Initial/current conditions
u0 = state.fields("u")
D0 = state.fields("D")
omega = 7.848e-6  # note lower-case, not the same as Omega
K = 7.848e-6
g = parameters.g
Omega = parameters.Omega

theta, lamda = latlon_coords(mesh)
<<<<<<< HEAD

u_zonal = Rc*omega*cos(theta) + Rc*K*(cos(theta)**3)*(4*sin(theta)**2 - cos(theta)**2)*cos(4*lamda)
u_merid = -Rc*K*4*(cos(theta)**3)*sin(theta)*sin(4*lamda)

=======

u_zonal = R*omega*cos(theta) + R*K*(cos(theta)**3)*(4*sin(theta)**2 - cos(theta)**2)*cos(4*lamda)
u_merid = -R*K*4*(cos(theta)**3)*sin(theta)*sin(4*lamda)

>>>>>>> 6f8bec14
uexpr = sphere_to_cartesian(mesh, u_zonal, u_merid)


def Atheta(theta):
    return 0.5*omega*(2*Omega + omega)*cos(theta)**2 + 0.25*(K**2)*(cos(theta)**8)*(5*cos(theta)**2 + 26 - 32/(cos(theta)**2))


def Btheta(theta):
    return (2*(Omega + omega)*K/30)*(cos(theta)**4)*(26 - 25*cos(theta)**2)


def Ctheta(theta):
    return 0.25*(K**2)*(cos(theta)**8)*(5*cos(theta)**2 - 6)


Dexpr = H + (R**2)*(Atheta(theta) + Btheta(theta)*cos(4*lamda) + Ctheta(theta)*cos(8*lamda))/g

<<<<<<< HEAD
=======
# Coriolis
fexpr = 2*Omega*x[2]/R
V = FunctionSpace(mesh, "CG", 1)
f = state.fields("coriolis", V)
f.interpolate(fexpr)  # Coriolis frequency (1/s)

>>>>>>> 6f8bec14
u0.project(uexpr, form_compiler_parameters={'quadrature_degree': 8})

if perturb:
    x0, y0, z0 = SpatialCoordinate(mesh)
    thetac = (40/180.)*pi  # 40 deg latitude
    lamdac = (50/360.)*2*pi  # 50 deg longitude
    xc = Rc*cos(thetac)*cos(lamdac)
    yc = Rc*cos(thetac)*sin(lamdac)
    zc = Rc*sin(thetac)
    Dpert = (x0*xc + y0*yc + z0*zc)/(40.*Rc**2)
    D0.interpolate(Dexpr + Dpert)
else:
    D0.interpolate(Dexpr)

state.initialise([('u', u0),
                  ('D', D0)])

ueqn = EulerPoincare(state, u0.function_space())
Deqn = AdvectionEquation(state, D0.function_space(), equation_form="continuity")

advected_fields = []
advected_fields.append(("u", ThetaMethod(state, u0, ueqn)))
advected_fields.append(("D", SSPRK3(state, D0, Deqn)))

linear_solver = ShallowWaterSolver(state)

# Set up forcing
sw_forcing = ShallowWaterForcing(state)

# build time stepper
stepper = Timestepper(state, advected_fields, linear_solver,
                      sw_forcing)

stepper.run(t=0, tmax=tmax)<|MERGE_RESOLUTION|>--- conflicted
+++ resolved
@@ -1,11 +1,6 @@
 from gusto import *
-<<<<<<< HEAD
-from firedrake import IcosahedralSphereMesh, Expression, SpatialCoordinate, \
-    Constant, cos, sin, pi
-=======
 from firedrake import IcosahedralSphereMesh, cos, sin, SpatialCoordinate, \
     FunctionSpace
->>>>>>> 6f8bec14
 import sys
 
 dt = 900.
@@ -58,17 +53,10 @@
 Omega = parameters.Omega
 
 theta, lamda = latlon_coords(mesh)
-<<<<<<< HEAD
-
-u_zonal = Rc*omega*cos(theta) + Rc*K*(cos(theta)**3)*(4*sin(theta)**2 - cos(theta)**2)*cos(4*lamda)
-u_merid = -Rc*K*4*(cos(theta)**3)*sin(theta)*sin(4*lamda)
-
-=======
 
 u_zonal = R*omega*cos(theta) + R*K*(cos(theta)**3)*(4*sin(theta)**2 - cos(theta)**2)*cos(4*lamda)
 u_merid = -R*K*4*(cos(theta)**3)*sin(theta)*sin(4*lamda)
 
->>>>>>> 6f8bec14
 uexpr = sphere_to_cartesian(mesh, u_zonal, u_merid)
 
 
@@ -86,25 +74,15 @@
 
 Dexpr = H + (R**2)*(Atheta(theta) + Btheta(theta)*cos(4*lamda) + Ctheta(theta)*cos(8*lamda))/g
 
-<<<<<<< HEAD
-=======
-# Coriolis
-fexpr = 2*Omega*x[2]/R
-V = FunctionSpace(mesh, "CG", 1)
-f = state.fields("coriolis", V)
-f.interpolate(fexpr)  # Coriolis frequency (1/s)
-
->>>>>>> 6f8bec14
 u0.project(uexpr, form_compiler_parameters={'quadrature_degree': 8})
 
 if perturb:
-    x0, y0, z0 = SpatialCoordinate(mesh)
     thetac = (40/180.)*pi  # 40 deg latitude
     lamdac = (50/360.)*2*pi  # 50 deg longitude
-    xc = Rc*cos(thetac)*cos(lamdac)
-    yc = Rc*cos(thetac)*sin(lamdac)
-    zc = Rc*sin(thetac)
-    Dpert = (x0*xc + y0*yc + z0*zc)/(40.*Rc**2)
+    xc = R*cos(thetac)*cos(lamdac)
+    yc = R*cos(thetac)*sin(lamdac)
+    zc = R*sin(thetac)
+    Dpert = (x[0]*xc + x[1]*yc + x[2]*zc)/(40.*R**2)
     D0.interpolate(Dexpr + Dpert)
 else:
     D0.interpolate(Dexpr)
